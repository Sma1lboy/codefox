--- conflicted
+++ resolved
@@ -1,18 +1,12 @@
 'use client';
 
-<<<<<<< HEAD
 import React, { useEffect, useRef, useState } from "react";
 import { ChatLayout } from "@/components/chat/chat-layout";
-=======
-import { ChatLayout } from '@/components/chat/chat-layout';
-import { Button } from '@/components/ui/button';
->>>>>>> 08ceb20c
 import {
   Dialog,
   DialogContent,
   DialogHeader,
   DialogTitle,
-<<<<<<< HEAD
   DialogDescription,
 } from "@/components/ui/dialog";
 import UsernameForm from "@/components/username-form";
@@ -33,53 +27,6 @@
   );
   const [open, setOpen] = useState(false);
   const [loadingSubmit, setLoadingSubmit] = useState(false);
-=======
-  DialogContent,
-} from '@/components/ui/dialog';
-import { Input } from '@/components/ui/input';
-import UsernameForm from '@/components/username-form';
-import { getSelectedModel } from '@/lib/model-helper';
-import { ChatOllama } from '@langchain/community/chat_models/ollama';
-import { AIMessage, HumanMessage } from '@langchain/core/messages';
-import { BytesOutputParser } from '@langchain/core/output_parsers';
-import { Attachment, ChatRequestOptions } from 'ai';
-import { Message, useChat } from 'ai/react';
-import React, { useEffect, useRef, useState } from 'react';
-import { toast } from 'sonner';
-import { v4 as uuidv4 } from 'uuid';
-import useChatStore from './hooks/useChatStore';
-
-export default function Home() {
-  const {
-    messages,
-    input,
-    handleInputChange,
-    handleSubmit,
-    isLoading,
-    error,
-    data,
-    stop,
-    setMessages,
-    setInput,
-  } = useChat({
-    onResponse: (response) => {
-      if (response) {
-        setLoadingSubmit(false);
-      }
-    },
-    onError: (error) => {
-      setLoadingSubmit(false);
-      toast.error('An error occurred. Please try again.');
-    },
-  });
-  const [chatId, setChatId] = React.useState<string>('');
-  const [selectedModel, setSelectedModel] =
-    React.useState<string>(getSelectedModel());
-  const [open, setOpen] = React.useState(false);
-  const [ollama, setOllama] = useState<ChatOllama>();
-  const env = process.env.NODE_ENV;
-  const [loadingSubmit, setLoadingSubmit] = React.useState(false);
->>>>>>> 08ceb20c
   const formRef = useRef<HTMLFormElement>(null);
 
   const base64Images = useChatStore((state) => state.base64Images);
@@ -88,11 +35,6 @@
 
   useEffect(() => {
     if (messages.length < 1) {
-<<<<<<< HEAD
-=======
-      // Generate a random id for the chat
-      console.log('Generating chat id');
->>>>>>> 08ceb20c
       const id = uuidv4();
       setChatId(id);
     }
@@ -101,17 +43,11 @@
   useEffect(() => {
     if (!isLoading && !error && chatId && messages.length > 0) {
       localStorage.setItem(`chat_${chatId}`, JSON.stringify(messages));
-<<<<<<< HEAD
       window.dispatchEvent(new Event("storage"));
-=======
-      // Trigger the storage event to update the sidebar component
-      window.dispatchEvent(new Event('storage'));
->>>>>>> 08ceb20c
     }
   }, [chatId, isLoading, error, messages]);
 
   useEffect(() => {
-<<<<<<< HEAD
     // 初始化 WebSocket 连接
     ws.current = new WebSocket("ws://localhost:8080/graphql");
 
@@ -123,29 +59,10 @@
       console.error("WebSocket error:", error);
       toast.error("Connection error. Retrying...");
     };
-=======
-    if (env === 'production') {
-      const newOllama = new ChatOllama({
-        baseUrl: process.env.NEXT_PUBLIC_OLLAMA_URL || 'http://localhost:11434',
-        model: selectedModel,
-      });
-      setOllama(newOllama);
-    }
->>>>>>> 08ceb20c
 
     if (!localStorage.getItem('ollama_user')) {
       setOpen(true);
     }
-<<<<<<< HEAD
-=======
-  }, [selectedModel]);
-
-  const addMessage = (Message: Message) => {
-    messages.push(Message);
-    window.dispatchEvent(new Event('storage'));
-    setMessages([...messages]);
-  };
->>>>>>> 08ceb20c
 
     return () => {
       if (ws.current) {
@@ -154,7 +71,6 @@
     };
   }, []);
 
-<<<<<<< HEAD
   const handleInputChange = (e: React.ChangeEvent<HTMLTextAreaElement>) => {
     setInput(e.target.value);
   };
@@ -168,47 +84,6 @@
           id: chatId,
         })
       );
-=======
-    addMessage({ role: 'user', content: input, id: chatId });
-    setInput('');
-
-    if (ollama) {
-      try {
-        const parser = new BytesOutputParser();
-
-        const stream = await ollama
-          .pipe(parser)
-          .stream(
-            (messages as Message[]).map((m) =>
-              m.role == 'user'
-                ? new HumanMessage(m.content)
-                : new AIMessage(m.content)
-            )
-          );
-
-        const decoder = new TextDecoder();
-
-        let responseMessage = '';
-        for await (const chunk of stream) {
-          const decodedChunk = decoder.decode(chunk);
-          responseMessage += decodedChunk;
-          setLoadingSubmit(false);
-          setMessages([
-            ...messages,
-            { role: 'assistant', content: responseMessage, id: chatId },
-          ]);
-        }
-        addMessage({ role: 'assistant', content: responseMessage, id: chatId });
-        setMessages([...messages]);
-
-        localStorage.setItem(`chat_${chatId}`, JSON.stringify(messages));
-        // Trigger the storage event to update the sidebar component
-        window.dispatchEvent(new Event('storage'));
-      } catch (error) {
-        toast.error('An error occurred. Please try again.');
-        setLoadingSubmit(false);
-      }
->>>>>>> 08ceb20c
     }
   };
 
@@ -231,17 +106,8 @@
       createdAt: new Date().toISOString(),
     };
 
-<<<<<<< HEAD
     setMessages((prev) => [...prev, newMessage]);
     setInput("");
-=======
-    const attachments: Attachment[] = base64Images
-      ? base64Images.map((image) => ({
-          contentType: 'image/base64', // Content type for base64 images
-          url: image, // The base64 image data
-        }))
-      : [];
->>>>>>> 08ceb20c
 
     const attachments = base64Images
       ? base64Images.map((image) => ({
@@ -281,7 +147,6 @@
           },
         },
       },
-<<<<<<< HEAD
     };
 
     try {
@@ -331,42 +196,15 @@
       console.error("Error:", error);
       toast.error("An error occurred. Please try again.");
       setLoadingSubmit(false);
-=======
-      ...(base64Images && {
-        data: {
-          images: base64Images,
-        },
-        experimental_attachments: attachments,
-      }),
-    };
-
-    messages.slice(0, -1);
-
-    if (env === 'production') {
-      handleSubmitProduction(e);
-      setBase64Images(null);
-    } else {
-      // Call the handleSubmit function with the options
-      handleSubmit(e, requestOptions);
-      setBase64Images(null);
->>>>>>> 08ceb20c
     }
   };
 
   const onOpenChange = (isOpen: boolean) => {
-<<<<<<< HEAD
     const username = localStorage.getItem("ollama_user");
     if (username) return setOpen(isOpen);
 
     localStorage.setItem("ollama_user", "Anonymous");
     window.dispatchEvent(new Event("storage"));
-=======
-    const username = localStorage.getItem('ollama_user');
-    if (username) return setOpen(isOpen);
-
-    localStorage.setItem('ollama_user', 'Anonymous');
-    window.dispatchEvent(new Event('storage'));
->>>>>>> 08ceb20c
     setOpen(isOpen);
   };
 
