--- conflicted
+++ resolved
@@ -132,16 +132,6 @@
 
       <ResizableHandle withHandle className="hidden md:flex" />
 
-<<<<<<< HEAD
-        <ResizablePanel
-          defaultSize={50}
-          minSize={20}
-          maxSize={80}
-          className="h-full overflow-auto"
-        >
-          <CodeEngine chatId={chatId} />
-        </ResizablePanel>
-=======
       <ResizablePanel
         defaultSize={50}
         minSize={20}
@@ -150,7 +140,6 @@
       >
         <CodeEngine chatId={chatId} />
       </ResizablePanel>
->>>>>>> 6a5c7497
     </ResizablePanelGroup>
   );
 }