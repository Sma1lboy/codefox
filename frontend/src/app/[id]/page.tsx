<<<<<<< HEAD
"use client";

import { ChatLayout } from "@/components/chat/chat-layout";
import { getSelectedModel } from "@/lib/model-helper";
import React, { useEffect, useRef, useState } from "react";
import { toast } from "sonner";
import useChatStore from "../hooks/useChatStore";
import { Message } from "@/components/types";

interface ChatStreamResponse {
  chatStream: {
    choices: Array<{
      delta: {
        content?: string | null;
      };
      finish_reason?: string | null;
      index: number;
    }>;
    created: number;
    id: string;
    model: string;
    object: string;
  };
}

interface Attachment {
  contentType: string;
  url: string;
}

export default function Page({ params }: { params: { id: string } }) {
  // 状态管理
  const [messages, setMessages] = useState<Message[]>([]);
  const [input, setInput] = useState("");
  const [isLoading, setIsLoading] = useState(false);
  const [error, setError] = useState<Error | null>(null);
  const [selectedModel, setSelectedModel] = useState<string>(
    getSelectedModel()
  );
  const [loadingSubmit, setLoadingSubmit] = useState(false);
  const formRef = useRef<HTMLFormElement>(null);
  const ws = useRef<WebSocket | null>(null);
=======
'use client';

import { ChatLayout } from '@/components/chat/chat-layout';
import { getSelectedModel } from '@/lib/model-helper';
import { ChatOllama } from '@langchain/community/chat_models/ollama';
import { AIMessage, HumanMessage } from '@langchain/core/messages';
import { BytesOutputParser } from '@langchain/core/output_parsers';
import { Attachment, ChatRequestOptions } from 'ai';
import { Message, useChat } from 'ai/react';
import React, { useEffect } from 'react';
import { toast } from 'sonner';
import { v4 as uuidv4 } from 'uuid';
import useChatStore from '../hooks/useChatStore';

export default function Page({ params }: { params: { id: string } }) {
  const {
    messages,
    input,
    handleInputChange,
    handleSubmit,
    isLoading,
    error,
    stop,
    setMessages,
    setInput,
  } = useChat({
    onResponse: (response) => {
      if (response) {
        setLoadingSubmit(false);
      }
    },
    onError: (error) => {
      setLoadingSubmit(false);
      toast.error('An error occurred. Please try again.');
    },
  });
  const [chatId, setChatId] = React.useState<string>('');
  const [selectedModel, setSelectedModel] =
    React.useState<string>(getSelectedModel());
  const [ollama, setOllama] = React.useState<ChatOllama>();
  const env = process.env.NODE_ENV;
  const [loadingSubmit, setLoadingSubmit] = React.useState(false);
  const formRef = React.useRef<HTMLFormElement>(null);
>>>>>>> 08ceb20c
  const base64Images = useChatStore((state) => state.base64Images);
  const setBase64Images = useChatStore((state) => state.setBase64Images);
  const [currentAssistantMessage, setCurrentAssistantMessage] = useState("");

  // 初始化 WebSocket 连接
  useEffect(() => {
<<<<<<< HEAD
    initWebSocket();
    return () => {
      if (ws.current) {
        ws.current.close();
      }
    };
  }, []);
=======
    if (env === 'production') {
      const newOllama = new ChatOllama({
        baseUrl: process.env.NEXT_PUBLIC_OLLAMA_URL || 'http://localhost:11434',
        model: selectedModel,
      });
      setOllama(newOllama);
    }
  }, [selectedModel]);
>>>>>>> 08ceb20c

  // 加载历史消息
  useEffect(() => {
    if (params.id) {
      loadChatHistory(params.id);
    }
  }, [params.id]);

  // 保存消息到本地存储
  useEffect(() => {
    if (!isLoading && !error && messages.length > 0) {
      localStorage.setItem(`chat_${params.id}`, JSON.stringify(messages));
      window.dispatchEvent(new Event("storage"));
    }
  }, [messages, isLoading, error, params.id]);

  const initWebSocket = () => {
    ws.current = new WebSocket("ws://localhost:8080/graphql");

    ws.current.onopen = () => {
      console.log("WebSocket connected");
    };

    ws.current.onerror = (error) => {
      console.error("WebSocket error:", error);
      toast.error("Connection error. Retrying...");
      setTimeout(initWebSocket, 3000);
    };

<<<<<<< HEAD
    ws.current.onclose = () => {
      console.log("WebSocket closed");
      setTimeout(initWebSocket, 3000);
    };
=======
  const addMessage = (Message: any) => {
    messages.push(Message);
    window.dispatchEvent(new Event('storage'));
    setMessages([...messages]);
>>>>>>> 08ceb20c
  };

  const loadChatHistory = async (chatId: string) => {
    try {
      const response = await fetch("http://localhost:8080/graphql", {
        method: "POST",
        headers: {
          "Content-Type": "application/json",
        },
        body: JSON.stringify({
          query: `
            query GetChatHistory($chatId: ID!) {
              getChatHistory(chatId: $chatId) {
                id
                role
                content
                createdAt
              }
            }
          `,
          variables: {
            chatId,
          },
        }),
      });

<<<<<<< HEAD
      const data = await response.json();
      if (data.errors) {
        throw new Error(data.errors[0].message);
      }

      const savedMessages = data.data.getChatHistory || [];
      setMessages(savedMessages);
    } catch (error) {
      console.error("Error loading chat history:", error);
      // 尝试从本地存储加载
      const localMessages = localStorage.getItem(`chat_${chatId}`);
      if (localMessages) {
        setMessages(JSON.parse(localMessages));
=======
    addMessage({ role: 'user', content: input, id: chatId });
    setInput('');

    if (ollama) {
      try {
        const parser = new BytesOutputParser();

        const stream = await ollama
          .pipe(parser)
          .stream(
            (messages as Message[]).map((m) =>
              m.role == 'user'
                ? new HumanMessage(m.content)
                : new AIMessage(m.content)
            )
          );

        const decoder = new TextDecoder();

        let responseMessage = '';
        for await (const chunk of stream) {
          const decodedChunk = decoder.decode(chunk);
          responseMessage += decodedChunk;
          setLoadingSubmit(false);
          setMessages([
            ...messages,
            { role: 'assistant', content: responseMessage, id: chatId },
          ]);
        }
        addMessage({ role: 'assistant', content: responseMessage, id: chatId });
        setMessages([...messages]);

        localStorage.setItem(`chat_${params.id}`, JSON.stringify(messages));
        // Trigger the storage event to update the sidebar component
        window.dispatchEvent(new Event('storage'));
      } catch (error) {
        toast.error('An error occurred. Please try again.');
        setLoadingSubmit(false);
>>>>>>> 08ceb20c
      }
    }
  };

  const handleInputChange = (e: React.ChangeEvent<HTMLTextAreaElement>) => {
    setInput(e.target.value);
  };

  const stop = () => {
    if (ws.current?.readyState === WebSocket.OPEN) {
      ws.current.send(
        JSON.stringify({
          type: "stop",
          id: params.id,
        })
      );
    }
  };

  const onSubmit = async (e: React.FormEvent<HTMLFormElement>) => {
    e.preventDefault();
    if (
      !input.trim() ||
      !ws.current ||
      ws.current.readyState !== WebSocket.OPEN
    ) {
      if (!ws.current || ws.current.readyState !== WebSocket.OPEN) {
        toast.error("Connection lost. Reconnecting...");
        initWebSocket();
      }
      return;
    }

    setLoadingSubmit(true);

    const newMessage: Message = {
      id: params.id,
      role: "user",
      content: input,
      createdAt: new Date().toISOString(),
    };

    setMessages((prev) => [...prev, newMessage]);
    setInput("");
    setCurrentAssistantMessage("");

<<<<<<< HEAD
    const attachments = base64Images
      ? base64Images.map((image) => ({
          contentType: "image/base64",
          url: image,
=======
    const attachments: Attachment[] = base64Images
      ? base64Images.map((image) => ({
          contentType: 'image/base64', // Content type for base64 images
          url: image, // The base64 image data
>>>>>>> 08ceb20c
        }))
      : [];

    // 发送 GraphQL subscription 请求
    const subscriptionMsg = {
      type: "start",
      id: Date.now().toString(),
      payload: {
        query: `
          subscription ChatStream($input: ChatInput!) {
            chatStream(input: $input) {
              choices {
                delta {
                  content
                }
                finish_reason
                index
              }
              created
              id
              model
              object
            }
          }
        `,
        variables: {
          input: {
            message: input,
            chatId: params.id,
            model: selectedModel,
            attachments,
          },
        },
      },
<<<<<<< HEAD
    };

    try {
      ws.current.onmessage = (event) => {
        const response = JSON.parse(event.data);

        if (response.type === "data" && response.payload.data) {
          const chunk = response.payload.data.chatStream;
          const content = chunk.choices[0]?.delta?.content;

          if (content) {
            setCurrentAssistantMessage((prev) => prev + content);
            setMessages((prev) => {
              const lastMsg = prev[prev.length - 1];
              if (lastMsg?.role === "assistant") {
                return [
                  ...prev.slice(0, -1),
                  {
                    ...lastMsg,
                    content: lastMsg.content + content,
                  },
                ];
              } else {
                return [
                  ...prev,
                  {
                    id: chunk.id,
                    role: "assistant",
                    content,
                    createdAt: new Date(chunk.created * 1000).toISOString(),
                  },
                ];
              }
            });
          }

          if (chunk.choices[0]?.finish_reason === "stop") {
            setLoadingSubmit(false);
            setCurrentAssistantMessage("");

            // 保存消息
            localStorage.setItem(`chat_${params.id}`, JSON.stringify(messages));
            window.dispatchEvent(new Event("storage"));
          }
        }
      };

      ws.current.send(JSON.stringify(subscriptionMsg));
      setBase64Images(null);
    } catch (error) {
      console.error("Error:", error);
      toast.error("Failed to send message");
      setLoadingSubmit(false);
=======
      ...(base64Images && {
        data: {
          images: base64Images,
        },
        experimental_attachments: attachments,
      }),
    };

    if (env === 'production' && selectedModel !== 'REST API') {
      handleSubmitProduction(e);
      setBase64Images(null);
    } else {
      // use the /api/chat route
      // Call the handleSubmit function with the options
      handleSubmit(e, requestOptions);
      setBase64Images(null);
    }
  };

  // When starting a new chat, append the messages to the local storage
  React.useEffect(() => {
    if (!isLoading && !error && messages.length > 0) {
      localStorage.setItem(`chat_${params.id}`, JSON.stringify(messages));
      // Trigger the storage event to update the sidebar component
      window.dispatchEvent(new Event('storage'));
>>>>>>> 08ceb20c
    }
  };

  return (
    <main className="flex h-[calc(100dvh)] flex-col items-center">
      <ChatLayout
        chatId={params.id}
        setSelectedModel={setSelectedModel}
        messages={messages}
        input={input}
        handleInputChange={handleInputChange}
        handleSubmit={onSubmit}
        isLoading={isLoading}
        loadingSubmit={loadingSubmit}
        error={error}
        stop={stop}
        navCollapsedSize={10}
        defaultLayout={[30, 160]}
        formRef={formRef}
        setMessages={setMessages}
        setInput={setInput}
      />
    </main>
  );
}<|MERGE_RESOLUTION|>--- conflicted
+++ resolved
@@ -1,5 +1,4 @@
-<<<<<<< HEAD
-"use client";
+'use client';
 
 import { ChatLayout } from "@/components/chat/chat-layout";
 import { getSelectedModel } from "@/lib/model-helper";
@@ -41,58 +40,12 @@
   const [loadingSubmit, setLoadingSubmit] = useState(false);
   const formRef = useRef<HTMLFormElement>(null);
   const ws = useRef<WebSocket | null>(null);
-=======
-'use client';
-
-import { ChatLayout } from '@/components/chat/chat-layout';
-import { getSelectedModel } from '@/lib/model-helper';
-import { ChatOllama } from '@langchain/community/chat_models/ollama';
-import { AIMessage, HumanMessage } from '@langchain/core/messages';
-import { BytesOutputParser } from '@langchain/core/output_parsers';
-import { Attachment, ChatRequestOptions } from 'ai';
-import { Message, useChat } from 'ai/react';
-import React, { useEffect } from 'react';
-import { toast } from 'sonner';
-import { v4 as uuidv4 } from 'uuid';
-import useChatStore from '../hooks/useChatStore';
-
-export default function Page({ params }: { params: { id: string } }) {
-  const {
-    messages,
-    input,
-    handleInputChange,
-    handleSubmit,
-    isLoading,
-    error,
-    stop,
-    setMessages,
-    setInput,
-  } = useChat({
-    onResponse: (response) => {
-      if (response) {
-        setLoadingSubmit(false);
-      }
-    },
-    onError: (error) => {
-      setLoadingSubmit(false);
-      toast.error('An error occurred. Please try again.');
-    },
-  });
-  const [chatId, setChatId] = React.useState<string>('');
-  const [selectedModel, setSelectedModel] =
-    React.useState<string>(getSelectedModel());
-  const [ollama, setOllama] = React.useState<ChatOllama>();
-  const env = process.env.NODE_ENV;
-  const [loadingSubmit, setLoadingSubmit] = React.useState(false);
-  const formRef = React.useRef<HTMLFormElement>(null);
->>>>>>> 08ceb20c
   const base64Images = useChatStore((state) => state.base64Images);
   const setBase64Images = useChatStore((state) => state.setBase64Images);
   const [currentAssistantMessage, setCurrentAssistantMessage] = useState("");
 
   // 初始化 WebSocket 连接
   useEffect(() => {
-<<<<<<< HEAD
     initWebSocket();
     return () => {
       if (ws.current) {
@@ -100,16 +53,6 @@
       }
     };
   }, []);
-=======
-    if (env === 'production') {
-      const newOllama = new ChatOllama({
-        baseUrl: process.env.NEXT_PUBLIC_OLLAMA_URL || 'http://localhost:11434',
-        model: selectedModel,
-      });
-      setOllama(newOllama);
-    }
-  }, [selectedModel]);
->>>>>>> 08ceb20c
 
   // 加载历史消息
   useEffect(() => {
@@ -139,17 +82,10 @@
       setTimeout(initWebSocket, 3000);
     };
 
-<<<<<<< HEAD
     ws.current.onclose = () => {
       console.log("WebSocket closed");
       setTimeout(initWebSocket, 3000);
     };
-=======
-  const addMessage = (Message: any) => {
-    messages.push(Message);
-    window.dispatchEvent(new Event('storage'));
-    setMessages([...messages]);
->>>>>>> 08ceb20c
   };
 
   const loadChatHistory = async (chatId: string) => {
@@ -176,7 +112,6 @@
         }),
       });
 
-<<<<<<< HEAD
       const data = await response.json();
       if (data.errors) {
         throw new Error(data.errors[0].message);
@@ -190,46 +125,6 @@
       const localMessages = localStorage.getItem(`chat_${chatId}`);
       if (localMessages) {
         setMessages(JSON.parse(localMessages));
-=======
-    addMessage({ role: 'user', content: input, id: chatId });
-    setInput('');
-
-    if (ollama) {
-      try {
-        const parser = new BytesOutputParser();
-
-        const stream = await ollama
-          .pipe(parser)
-          .stream(
-            (messages as Message[]).map((m) =>
-              m.role == 'user'
-                ? new HumanMessage(m.content)
-                : new AIMessage(m.content)
-            )
-          );
-
-        const decoder = new TextDecoder();
-
-        let responseMessage = '';
-        for await (const chunk of stream) {
-          const decodedChunk = decoder.decode(chunk);
-          responseMessage += decodedChunk;
-          setLoadingSubmit(false);
-          setMessages([
-            ...messages,
-            { role: 'assistant', content: responseMessage, id: chatId },
-          ]);
-        }
-        addMessage({ role: 'assistant', content: responseMessage, id: chatId });
-        setMessages([...messages]);
-
-        localStorage.setItem(`chat_${params.id}`, JSON.stringify(messages));
-        // Trigger the storage event to update the sidebar component
-        window.dispatchEvent(new Event('storage'));
-      } catch (error) {
-        toast.error('An error occurred. Please try again.');
-        setLoadingSubmit(false);
->>>>>>> 08ceb20c
       }
     }
   };
@@ -276,17 +171,10 @@
     setInput("");
     setCurrentAssistantMessage("");
 
-<<<<<<< HEAD
     const attachments = base64Images
       ? base64Images.map((image) => ({
           contentType: "image/base64",
           url: image,
-=======
-    const attachments: Attachment[] = base64Images
-      ? base64Images.map((image) => ({
-          contentType: 'image/base64', // Content type for base64 images
-          url: image, // The base64 image data
->>>>>>> 08ceb20c
         }))
       : [];
 
@@ -321,7 +209,6 @@
           },
         },
       },
-<<<<<<< HEAD
     };
 
     try {
@@ -375,33 +262,6 @@
       console.error("Error:", error);
       toast.error("Failed to send message");
       setLoadingSubmit(false);
-=======
-      ...(base64Images && {
-        data: {
-          images: base64Images,
-        },
-        experimental_attachments: attachments,
-      }),
-    };
-
-    if (env === 'production' && selectedModel !== 'REST API') {
-      handleSubmitProduction(e);
-      setBase64Images(null);
-    } else {
-      // use the /api/chat route
-      // Call the handleSubmit function with the options
-      handleSubmit(e, requestOptions);
-      setBase64Images(null);
-    }
-  };
-
-  // When starting a new chat, append the messages to the local storage
-  React.useEffect(() => {
-    if (!isLoading && !error && messages.length > 0) {
-      localStorage.setItem(`chat_${params.id}`, JSON.stringify(messages));
-      // Trigger the storage event to update the sidebar component
-      window.dispatchEvent(new Event('storage'));
->>>>>>> 08ceb20c
     }
   };
 
