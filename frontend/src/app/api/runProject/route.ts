--- conflicted
+++ resolved
@@ -4,8 +4,6 @@
 import * as net from 'net';
 import * as fs from 'fs';
 import { getProjectPath } from 'codefox-common';
-<<<<<<< HEAD
-import puppetter from 'puppeteer';
 import { useMutation } from '@apollo/client/react/hooks/useMutation';
 import { toast } from 'sonner';
 import { UPDATE_PROJECT_PHOTO_URL } from '@/graphql/request';
@@ -13,9 +11,7 @@
 import os from 'os';
 
 const isWindows = os.platform() === 'win32';
-=======
 import { URL_PROTOCOL_PREFIX } from '@/utils/const';
->>>>>>> bf82dbfe
 
 // Persist container state to file system to recover after service restarts
 const CONTAINER_STATE_FILE = path.join(process.cwd(), 'container-state.json');
@@ -218,17 +214,10 @@
  */
 async function removeNodeModulesAndLockFiles(directory: string) {
   return new Promise<void>((resolve, reject) => {
-<<<<<<< HEAD
-    // Linux/macOS command. On Windows, you might need a different approach.
-    const removeCmd = isWindows
-      ? `rd /s /q "${path.join(directory, 'node_modules')}" && del /f /q "${path.join(directory, 'yarn.lock')}" "${path.join(directory, 'package-lock.json')}" "${path.join(directory, 'pnpm-lock.yaml')}"`
-      : `rm -rf "${path.join(directory, 'node_modules')}" "${path.join(directory, 'yarn.lock')}" "${path.join(directory, 'package-lock.json')}" "${path.join(directory, 'pnpm-lock.yaml')}"`;
-=======
     const removeCmd = `rm -rf "${path.join(directory, 'node_modules')}" \
       "${path.join(directory, 'yarn.lock')}" \
       "${path.join(directory, 'package-lock.json')}" \
       "${path.join(directory, 'pnpm-lock.yaml')}"`;
->>>>>>> bf82dbfe
 
     console.log(`Cleaning up node_modules and lock files in: ${directory}`);
     exec(removeCmd, { timeout: 30000 }, (err, stdout, stderr) => {
