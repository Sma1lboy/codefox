<<<<<<< HEAD
'use client';
=======
"use client";
>>>>>>> c887b7ca
import { Loader2 } from 'lucide-react';
import { useTheme } from 'next-themes';

export const LoadingPage = () => {
  const { resolvedTheme } = useTheme();
  const isDark = resolvedTheme === 'dark';

  return (
    <div
      className={`fixed inset-0 flex items-center justify-center transition-colors duration-200 ${
        isDark ? 'bg-background dark:bg-background' : 'bg-background'
      }`}
    >
      <div className="flex flex-col items-center gap-4">
        <Loader2
          className={`h-12 w-12 animate-spin ${
            isDark ? 'text-foreground dark:text-foreground' : 'text-foreground'
          }`}
        />
        <p
          className={`text-lg font-medium ${
            isDark ? 'text-foreground dark:text-foreground' : 'text-foreground'
          }`}
        >
          Loading...
        </p>
      </div>
    </div>
  );
};<|MERGE_RESOLUTION|>--- conflicted
+++ resolved
@@ -1,8 +1,4 @@
-<<<<<<< HEAD
-'use client';
-=======
 "use client";
->>>>>>> c887b7ca
 import { Loader2 } from 'lucide-react';
 import { useTheme } from 'next-themes';
 
