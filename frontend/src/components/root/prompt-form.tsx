--- conflicted
+++ resolved
@@ -30,11 +30,8 @@
 import { cn } from '@/lib/utils';
 import { useModels } from '@/hooks/useModels';
 import { gql, useMutation } from '@apollo/client';
-<<<<<<< HEAD
 import { useTheme } from 'next-themes';
-=======
 import { logger } from '@/app/log/logger';
->>>>>>> b6a735bc
 
 export interface PromptFormRef {
   getPromptData: () => {
@@ -344,13 +341,9 @@
               {/* Submit button */}
               <Button
                 className={cn(
-<<<<<<< HEAD
                   'bg-gradient-to-r from-primary-500 to-primary-600 hover:from-primary-600 hover:to-primary-700 text-white shadow-md hover:shadow-lg transition-all px-5 py-3 h-10 rounded-full',
                   (isLoading || isRegenerating || !message.trim()) &&
-=======
-                  'bg-gradient-to-r from-primary-500 to-primary-600 hover:from-primary-600 hover:to-primary-700 text-white shadow-md hover:shadow-lg transition-all px-5 py-3 h-10 rounded-sm',
-                  (isLoading || isRegenerating) &&
->>>>>>> b6a735bc
+
                     'opacity-80 cursor-not-allowed'
                 )}
                 onClick={handleSubmit}
