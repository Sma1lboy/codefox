--- conflicted
+++ resolved
@@ -12,32 +12,23 @@
 }: {
   children: React.ReactNode;
 }) {
-  const { isAuthorized, isChecking } = useAuthContext();
+  const { isAuthorized } = useAuthContext();
   const [isModalOpen, setIsModalOpen] = useState(false);
 
   const { refetch } = useQuery(GET_USER_PROJECTS);
   const router = useRouter();
 
   useEffect(() => {
-    if (isChecking || !isAuthorized) {
+    if (!isAuthorized) {
       router.push('/');
     }
-  }, [isChecking, isAuthorized, router]);
-
-  if (isChecking) {
-    return (
-      <div className="flex h-screen items-center justify-center">
-        Loading...
-      </div>
-    );
-  }
+  }, [isAuthorized, router]);
 
   if (!isAuthorized) {
     return null;
   }
 
   return (
-<<<<<<< HEAD
     <main className="flex h-[calc(100dvh)] flex-col items-center">
       <ProjectProvider>
         <ProjectModal
@@ -45,65 +36,8 @@
           onClose={() => setIsModalOpen(false)}
           refetchProjects={refetch}
         />
-        {/* 仅渲染聊天主要内容，侧边栏在 NavLayout 中统一管理 */}
         <div className="w-full h-full">{children}</div>
       </ProjectProvider>
     </main>
-=======
-    <ProjectProvider>
-      <main className="flex h-[calc(100dvh)] flex-col items-center">
-        <ResizablePanelGroup
-          direction="horizontal"
-          autoSaveId="main-layout"
-          onLayout={(sizes: number[]) => {
-            const sidebarSize = sizes[0];
-            const isNowCollapsed = sidebarSize < 10;
-            setIsCollapsed(isNowCollapsed);
-
-            if (isNowCollapsed && sizes.length > 1) {
-              const newSizes = [navCollapsedSize, 100 - navCollapsedSize];
-              document.cookie = `react-resizable-panels:layout=${JSON.stringify(
-                newSizes
-              )}; path=/; max-age=604800`;
-              return newSizes;
-            }
-
-            document.cookie = `react-resizable-panels:layout=${JSON.stringify(
-              sizes
-            )}; path=/; max-age=604800`;
-            return sizes;
-          }}
-          className="h-screen items-stretch w-full"
-        >
-          <SidebarProvider>
-            <ProjectModal
-              isOpen={isModalOpen}
-              onClose={() => setIsModalOpen(false)}
-              refetchProjects={refetch}
-            />
-            <ChatSideBar
-              setIsModalOpen={setIsModalOpen}
-              isCollapsed={isCollapsed}
-              setIsCollapsed={setIsCollapsed}
-              isMobile={isMobile}
-              chatListUpdated={chatListUpdated}
-              setChatListUpdated={setChatListUpdated}
-              chats={chats}
-              loading={loading}
-              error={error}
-              onRefetch={refetchChats}
-            />
-
-            <ResizablePanel
-              className="h-full w-full flex justify-center"
-              defaultSize={defaultLayout[1]}
-            >
-              {children}
-            </ResizablePanel>
-          </SidebarProvider>
-        </ResizablePanelGroup>
-      </main>
-    </ProjectProvider>
->>>>>>> d787cf47
   );
 }