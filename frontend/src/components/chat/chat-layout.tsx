<<<<<<< HEAD
"use client";
import React, { useEffect, useState, Dispatch, SetStateAction } from "react";
=======
'use client';

import React, { useEffect, useState } from 'react';
>>>>>>> 08ceb20c
import {
  ResizableHandle,
  ResizablePanel,
  ResizablePanelGroup,
<<<<<<< HEAD
} from "@/components/ui/resizable";
import { cn } from "@/lib/utils";
import { Sidebar } from "../sidebar";
import Chat from "./chat";
import { Message } from "../types";
=======
} from '@/components/ui/resizable';
import { cn } from '@/lib/utils';
import { Sidebar } from '../sidebar';
import { Message, useChat } from 'ai/react';
import Chat, { ChatProps } from './chat';
import ChatList from './chat-list';
import { HamburgerMenuIcon } from '@radix-ui/react-icons';
>>>>>>> 08ceb20c

interface ChatLayoutProps {
  defaultLayout?: number[];
  defaultCollapsed?: boolean;
  navCollapsedSize: number;
  chatId: string;
  messages: Message[];
  input: string;
  handleInputChange: (e: React.ChangeEvent<HTMLTextAreaElement>) => void;
  handleSubmit: (e: React.FormEvent<HTMLFormElement>) => void;
  isLoading: boolean;
  loadingSubmit: boolean;
  error: Error | null;
  stop: () => void;
  setSelectedModel: Dispatch<SetStateAction<string>>;
  formRef: React.RefObject<HTMLFormElement>;
  setMessages: Dispatch<SetStateAction<Message[]>>;
  setInput: Dispatch<SetStateAction<string>>;
}

export function ChatLayout({
  defaultLayout = [30, 160],
  defaultCollapsed = false,
  navCollapsedSize,
  messages,
  input,
  handleInputChange,
  handleSubmit,
  isLoading,
  error,
  stop,
  chatId,
  setSelectedModel,
  loadingSubmit,
  formRef,
  setMessages,
  setInput,
}: ChatLayoutProps) {
  const [isCollapsed, setIsCollapsed] = useState(defaultCollapsed);
  const [isMobile, setIsMobile] = useState(false);

  useEffect(() => {
    const checkScreenWidth = () => {
      setIsMobile(window.innerWidth <= 1023);
    };
    checkScreenWidth();
<<<<<<< HEAD
    window.addEventListener("resize", checkScreenWidth);
=======

    // Event listener for screen width changes
    window.addEventListener('resize', checkScreenWidth);

    // Cleanup the event listener on component unmount
>>>>>>> 08ceb20c
    return () => {
      window.removeEventListener('resize', checkScreenWidth);
    };
  }, []);

  return (
    <ResizablePanelGroup
      direction="horizontal"
      onLayout={(sizes: number[]) => {
        document.cookie = `react-resizable-panels:layout=${JSON.stringify(
          sizes
        )}`;
      }}
      className="h-screen items-stretch"
    >
      <ResizablePanel
        defaultSize={defaultLayout[0]}
        collapsedSize={navCollapsedSize}
        collapsible={true}
        minSize={isMobile ? 0 : 12}
        maxSize={isMobile ? 0 : 16}
        onCollapse={() => {
          setIsCollapsed(true);
          document.cookie = `react-resizable-panels:collapsed=${JSON.stringify(
            true
          )}`;
        }}
        onExpand={() => {
          setIsCollapsed(false);
          document.cookie = `react-resizable-panels:collapsed=${JSON.stringify(
            false
          )}`;
        }}
        className={cn(
          isCollapsed
            ? 'min-w-[50px] md:min-w-[70px] transition-all duration-300 ease-in-out'
            : 'hidden md:block'
        )}
      >
        <Sidebar
          isCollapsed={isCollapsed || isMobile}
          messages={messages}
          isMobile={isMobile}
          chatId={chatId}
          setMessages={setMessages}
        />
      </ResizablePanel>
      <ResizableHandle className={cn('hidden md:flex')} withHandle />
      <ResizablePanel
        className="h-full w-full flex justify-center"
        defaultSize={defaultLayout[1]}
      >
        <Chat
          chatId={chatId}
          setSelectedModel={setSelectedModel}
          messages={messages}
          input={input}
          handleInputChange={handleInputChange}
          handleSubmit={handleSubmit}
          isLoading={isLoading}
          loadingSubmit={loadingSubmit}
          error={error}
          stop={stop}
          formRef={formRef}
          isMobile={isMobile}
          setInput={setInput}
          setMessages={setMessages}
        />
      </ResizablePanel>
    </ResizablePanelGroup>
  );
}<|MERGE_RESOLUTION|>--- conflicted
+++ resolved
@@ -1,30 +1,14 @@
-<<<<<<< HEAD
 "use client";
 import React, { useEffect, useState, Dispatch, SetStateAction } from "react";
-=======
-'use client';
-
-import React, { useEffect, useState } from 'react';
->>>>>>> 08ceb20c
 import {
   ResizableHandle,
   ResizablePanel,
   ResizablePanelGroup,
-<<<<<<< HEAD
 } from "@/components/ui/resizable";
 import { cn } from "@/lib/utils";
 import { Sidebar } from "../sidebar";
 import Chat from "./chat";
 import { Message } from "../types";
-=======
-} from '@/components/ui/resizable';
-import { cn } from '@/lib/utils';
-import { Sidebar } from '../sidebar';
-import { Message, useChat } from 'ai/react';
-import Chat, { ChatProps } from './chat';
-import ChatList from './chat-list';
-import { HamburgerMenuIcon } from '@radix-ui/react-icons';
->>>>>>> 08ceb20c
 
 interface ChatLayoutProps {
   defaultLayout?: number[];
@@ -71,15 +55,7 @@
       setIsMobile(window.innerWidth <= 1023);
     };
     checkScreenWidth();
-<<<<<<< HEAD
     window.addEventListener("resize", checkScreenWidth);
-=======
-
-    // Event listener for screen width changes
-    window.addEventListener('resize', checkScreenWidth);
-
-    // Cleanup the event listener on component unmount
->>>>>>> 08ceb20c
     return () => {
       window.removeEventListener('resize', checkScreenWidth);
     };
