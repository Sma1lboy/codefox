--- conflicted
+++ resolved
@@ -137,17 +137,12 @@
   const reloadIframe = () => {
     const iframe = document.getElementById('myIframe') as HTMLIFrameElement;
     if (iframe) {
-<<<<<<< HEAD
-      iframe.src = iframe.src;
-      setScale(0.7);
-=======
       const src = iframe.src;
       iframe.src = 'about:blank';
       setTimeout(() => {
         iframe.src = src;
         setScale(0.7);
       }, 50);
->>>>>>> af3af8ee
     }
   };
 
