--- conflicted
+++ resolved
@@ -21,17 +21,10 @@
         link: 'text-primary underline-offset-4 hover:underline',
       },
       size: {
-<<<<<<< HEAD
         default: "h-9",
         sm: "h-8 rounded-md px-3 text-xs",
         lg: "h-10 rounded-md px-8",
         icon: "h-9 w-9",
-=======
-        default: 'h-9 px-4 py-2',
-        sm: 'h-8 rounded-md px-3 text-xs',
-        lg: 'h-10 rounded-md px-8',
-        icon: 'h-9 w-9',
->>>>>>> 3f716c6f
       },
     },
     defaultVariants: {
