import { gql } from '@apollo/client';

export const LOGIN_MUTATION = gql`
  mutation Login($input: LoginUserInput!) {
    login(input: $input) {
      accessToken
    }
  }
`;

export const CHECK_TOKEN_QUERY = gql`
  query CheckToken($input: CheckTokenInput!) {
    checkToken(input: $input)
  }
`;
export const REGISTER_MUTATION = gql`
  mutation RegisterUser($input: RegisterUserInput!) {
    registerUser(input: $input) {
      username
    }
  }
`;

export const GET_MODEL_TAGS = gql`
  query GetAvailableModelTags {
    getAvailableModelTags
  }
`;

export interface ModelTagsData {
  getAvailableModelTags: string[];
}

export const CREATE_CHAT = gql`
  mutation CreateChat($input: NewChatInput!) {
    createChat(newChatInput: $input) {
      id
      title
      isActive
      createdAt
    }
  }
`;

export const SAVE_CHAT_HISTORY = gql`
  mutation SaveChatHistory($chatId: String!, $messages: [MessageInput!]!) {
    saveChatHistory(chatId: $chatId, messages: $messages) {
      id
      content
      role
      createdAt
    }
  }
`;

export const GET_CHAT_HISTORY = gql`
  query GetChatHistory($chatId: String!) {
    getChatHistory(chatId: $chatId) {
      id
      content
      role
      createdAt
    }
  }
`;

export const CHAT_STREAM_SUBSCRIPTION = gql`
  subscription ChatStream($input: ChatInputType!) {
    chatStream(input: $input) {
      id
      created
      choices {
        delta {
          content
        }
        finishReason
        index
      }
      model
      object
    }
  }
`;

export const GET_USER_CHATS = gql`
  query GetUserChats {
    getUserChats {
      id
      title
      createdAt
      messages {
        id
        content
        role
        createdAt
      }
    }
  }
`;

export const DELETE_CHAT = gql`
  mutation DeleteChat($chatId: String!) {
    deleteChat(chatId: $chatId)
  }
`;

export const GET_USER_INFO = gql`
  query me {
    me {
      username
      email
    }
  }
`;

export const CHAT_STREAM = gql`
  subscription ChatStream($input: ChatInputType!) {
    chatStream(input: $input) {
      id
      created
      choices {
        delta {
          content
        }
        finishReason
        index
      }
      model
      object
      status
    }
  }
`;

export const TRIGGER_CHAT = gql`
  mutation TriggerChatStream($input: ChatInputType!) {
    triggerChatStream(input: $input)
  }
`;

<<<<<<< HEAD

export const CREATE_PROJECT = gql`
  mutation CreateProject($createProjectInput: CreateProjectInput!) {
    createProject(createProjectInput: $createProjectInput) {
        id
        title
        createdAt
        updatedAt
=======
export const CREATE_PROJECT = gql`
  mutation CreateProject($createProjectInput: CreateProjectInput!) {
    createProject(createProjectInput: $createProjectInput) {
      id
      title
      createdAt
      updatedAt
>>>>>>> 6a5c7497
    }
  }
`;

export const GET_CHAT_DETAILS = gql`
  query GetChatDetails($chatId: String!) {
    getChatDetails(chatId: $chatId) {
      id
      messages {
        id
        content
        role
        createdAt
      }
      project {
        id
        projectPath
      }
    }
  }
`;<|MERGE_RESOLUTION|>--- conflicted
+++ resolved
@@ -138,16 +138,6 @@
   }
 `;
 
-<<<<<<< HEAD
-
-export const CREATE_PROJECT = gql`
-  mutation CreateProject($createProjectInput: CreateProjectInput!) {
-    createProject(createProjectInput: $createProjectInput) {
-        id
-        title
-        createdAt
-        updatedAt
-=======
 export const CREATE_PROJECT = gql`
   mutation CreateProject($createProjectInput: CreateProjectInput!) {
     createProject(createProjectInput: $createProjectInput) {
@@ -155,7 +145,6 @@
       title
       createdAt
       updatedAt
->>>>>>> 6a5c7497
     }
   }
 `;
