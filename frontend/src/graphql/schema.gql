--- conflicted
+++ resolved
@@ -113,11 +113,8 @@
   refreshToken(refreshToken: String!): RefreshTokenResponse!
   regenerateDescription(input: String!): String!
   registerUser(input: RegisterUserInput!): User!
-<<<<<<< HEAD
   saveMessage(input: ChatInputType!): Boolean!
-=======
   subscribeToProject(projectId: ID!): Project!
->>>>>>> cf05f1b2
   triggerChatStream(input: ChatInputType!): Boolean!
   updateChatTitle(updateChatTitleInput: UpdateChatTitleInput!): Chat
   updateProjectPhotoUrl(photoUrl: String!, projectId: ID!): Project!
@@ -144,7 +141,9 @@
   projectPath: String!
   subNumber: Float!
 
-  """Projects that are copies of this project"""
+  """
+  Projects that are copies of this project
+  """
   subscribers: [Project!]
   uniqueProjectId: String!
   updatedAt: Date!
@@ -224,7 +223,8 @@
   isActive: Boolean!
   isDeleted: Boolean!
   projects: [Project!]!
-  subscribedProjects: [Project!] @deprecated(reason: "Use projects with forkedFromId instead")
+  subscribedProjects: [Project!]
+    @deprecated(reason: "Use projects with forkedFromId instead")
   updatedAt: Date!
   username: String!
 }