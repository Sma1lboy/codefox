# ------------------------------------------------------
# THIS FILE WAS AUTOMATICALLY GENERATED (DO NOT MODIFY)
# ------------------------------------------------------

type Chat {
  createdAt: Date!
  id: ID!
  isActive: Boolean!
  isDeleted: Boolean!
  messages: [Message!]
  project: Project
  title: String
  updatedAt: Date!
  user: User!
}

type ChatCompletionChoiceType {
  delta: ChatCompletionDeltaType!
  finishReason: String
  index: Float!
}

type ChatCompletionChunkType {
  choices: [ChatCompletionChoiceType!]!
  created: Float!
  id: String!
  model: String!
  object: String!
  status: StreamStatus!
  systemFingerprint: String
}

type ChatCompletionDeltaType {
  content: String
}

input ChatInputType {
  chatId: String!
  message: String!
  model: String!
}

input CheckTokenInput {
  token: String!
}

input CreateProjectInput {
  databaseType: String
  description: String!
  packages: [ProjectPackage!]!
  projectName: String
}

"""Date custom scalar type"""
scalar Date

input IsValidProjectInput {
  projectId: ID!
  projectPath: String
}

type LoginResponse {
  accessToken: String!
  refreshToken: String!
}

input LoginUserInput {
  email: String!
  password: String!
}

type Menu {
  createdAt: Date!
  id: ID!
  isActive: Boolean!
  isDeleted: Boolean!
  name: String!
  path: String!
  permission: String!
  updatedAt: Date!
}

type Message {
  content: String!
  createdAt: Date!
  id: ID!
  isActive: Boolean!
  isDeleted: Boolean!
  modelId: String
  role: Role!
  updatedAt: Date!
}

type Mutation {
  clearChatHistory(chatId: String!): Boolean!
  createChat(newChatInput: NewChatInput!): Chat!
<<<<<<< HEAD
  createPorject(createProjectInput: CreateProjectInput!): Project!
=======
  createProject(createProjectInput: CreateProjectInput!): Chat!
>>>>>>> 5136689a
  deleteChat(chatId: String!): Boolean!
  deleteProject(projectId: String!): Boolean!
  login(input: LoginUserInput!): LoginResponse!
  refreshToken(refreshToken: String!): RefreshTokenResponse!
  registerUser(input: RegisterUserInput!): User!
  triggerChatStream(input: ChatInputType!): Boolean!
  updateChatTitle(updateChatTitleInput: UpdateChatTitleInput!): Chat
}

input NewChatInput {
  title: String
}

type Project {
  chats: [Chat!]!
  createdAt: Date!
  id: ID!
  isActive: Boolean!
  isDeleted: Boolean!
  projectName: String!
  projectPackages: [ProjectPackages!]
  projectPath: String!
  updatedAt: Date!
  user: User!
  userId: ID!
}

input ProjectPackage {
  name: String!
  version: String!
}

type ProjectPackages {
  content: String!
  createdAt: Date!
  id: ID!
  isActive: Boolean!
  isDeleted: Boolean!
<<<<<<< HEAD
=======
  name: String!
>>>>>>> 5136689a
  updatedAt: Date!
  version: String!
}

type Query {
  checkToken(input: CheckTokenInput!): Boolean!
  getAvailableModelTags: [String!]
  getChatDetails(chatId: String!): Chat
  getChatHistory(chatId: String!): [Message!]!
  getHello: String!
  getProject(projectId: String!): Project!
  getUserChats: [Chat!]
  getUserProjects: [Project!]!
  isValidateProject(isValidProject: IsValidProjectInput!): Boolean!
  logout: Boolean!
  me: User!
}

type RefreshTokenResponse {
  accessToken: String!
  refreshToken: String!
}

input RegisterUserInput {
  email: String!
  password: String!
  username: String!
}

enum Role {
  Assistant
  System
  User
}

enum StreamStatus {
  DONE
  STREAMING
}

type Subscription {
  chatStream(input: ChatInputType!): ChatCompletionChunkType
}

input UpdateChatTitleInput {
  chatId: String!
  title: String
}

type User {
  chats: [Chat!]!
  createdAt: Date!
  email: String!
  id: ID!
  isActive: Boolean!
  isDeleted: Boolean!
  projects: [Project!]!
  updatedAt: Date!
  username: String!
}<|MERGE_RESOLUTION|>--- conflicted
+++ resolved
@@ -51,7 +51,9 @@
   projectName: String
 }
 
-"""Date custom scalar type"""
+"""
+Date custom scalar type
+"""
 scalar Date
 
 input IsValidProjectInput {
@@ -94,11 +96,7 @@
 type Mutation {
   clearChatHistory(chatId: String!): Boolean!
   createChat(newChatInput: NewChatInput!): Chat!
-<<<<<<< HEAD
-  createPorject(createProjectInput: CreateProjectInput!): Project!
-=======
   createProject(createProjectInput: CreateProjectInput!): Chat!
->>>>>>> 5136689a
   deleteChat(chatId: String!): Boolean!
   deleteProject(projectId: String!): Boolean!
   login(input: LoginUserInput!): LoginResponse!
@@ -137,10 +135,7 @@
   id: ID!
   isActive: Boolean!
   isDeleted: Boolean!
-<<<<<<< HEAD
-=======
   name: String!
->>>>>>> 5136689a
   updatedAt: Date!
   version: String!
 }
