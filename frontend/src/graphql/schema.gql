--- conflicted
+++ resolved
@@ -55,7 +55,9 @@
   public: Boolean
 }
 
-"""Date custom scalar type"""
+"""
+Date custom scalar type
+"""
 scalar Date
 
 type EmailConfirmationResponse {
@@ -117,11 +119,8 @@
   refreshToken(refreshToken: String!): RefreshTokenResponse!
   regenerateDescription(input: String!): String!
   registerUser(input: RegisterUserInput!): User!
-<<<<<<< HEAD
+  resendConfirmationEmail(input: ResendEmailInput!): EmailConfirmationResponse!
   saveMessage(input: ChatInputType!): Boolean!
-=======
-  resendConfirmationEmail(input: ResendEmailInput!): EmailConfirmationResponse!
->>>>>>> bf82dbfe
   subscribeToProject(projectId: ID!): Project!
   triggerChatStream(input: ChatInputType!): Boolean!
   updateChatTitle(updateChatTitleInput: UpdateChatTitleInput!): Chat
@@ -233,7 +232,9 @@
   projectId: ID!
 }
 
-"""The `Upload` scalar type represents a file upload."""
+"""
+The `Upload` scalar type represents a file upload.
+"""
 scalar Upload
 
 type User {
