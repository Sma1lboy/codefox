--- conflicted
+++ resolved
@@ -152,11 +152,8 @@
   refreshToken: RefreshTokenResponse;
   regenerateDescription: Scalars['String']['output'];
   registerUser: User;
-<<<<<<< HEAD
   saveMessage: Scalars['Boolean']['output'];
-=======
   subscribeToProject: Project;
->>>>>>> cf05f1b2
   triggerChatStream: Scalars['Boolean']['output'];
   updateChatTitle?: Maybe<Chat>;
   updateProjectPhotoUrl: Project;
@@ -203,13 +200,12 @@
   input: RegisterUserInput;
 };
 
-<<<<<<< HEAD
 export type MutationSaveMessageArgs = {
   input: ChatInputType;
-=======
+};
+
 export type MutationSubscribeToProjectArgs = {
   projectId: Scalars['ID']['input'];
->>>>>>> cf05f1b2
 };
 
 export type MutationTriggerChatStreamArgs = {
@@ -727,19 +723,17 @@
     ContextType,
     RequireFields<MutationRegisterUserArgs, 'input'>
   >;
-<<<<<<< HEAD
   saveMessage?: Resolver<
     ResolversTypes['Boolean'],
     ParentType,
     ContextType,
     RequireFields<MutationSaveMessageArgs, 'input'>
-=======
+  >;
   subscribeToProject?: Resolver<
     ResolversTypes['Project'],
     ParentType,
     ContextType,
     RequireFields<MutationSubscribeToProjectArgs, 'projectId'>
->>>>>>> cf05f1b2
   >;
   triggerChatStream?: Resolver<
     ResolversTypes['Boolean'],
