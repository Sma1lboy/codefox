import { toast } from 'sonner';
import {
  leaderPrompt,
  findbugPrompt,
  refactorPrompt,
  optimizePrompt,
  editFilePrompt,
  codeReviewPrompt,
  commitChangesPrompt,
  summaryPrompt,
  AgentContext,
  TaskType,
} from './agentPrompt';
import { startChatStream } from '@/api/ChatStreamAPI';
import { parseXmlToJson } from '@/utils/parser';
import { ChatInputType } from '@/graphql/type';

/**
 * Helper function to save and display a thinking process (or any provided text)
 * with a typewriter effect.
 *
 * Usage:
 *   await saveThinkingProcess("The thinking process text", input, context);
 *
 * This function stores the text in context.accumulatedThoughts and then gradually
 * displays it using a typewriter effect. After the entire text is shown, it appends
 * two newline characters.
 */
const formatThinkingText = (text: string): string => {
  // Format headers with simple separator
  text = text.replace(
    /^([A-Z][^:\n]+):$/gm,
    (match) => `${match}\n-------------`
  );

  // Format bullet points
  text = text.replace(/^[•-]\s/gm, '• ');

  // Add extra newlines between sections
  text = text.replace(/\n\n(?=[A-Z])/g, '\n\n\n');

  return text;
};

const saveThinkingProcess = async (
  thinkingText: string,
  input: ChatInputType,
  context: AgentContext
): Promise<void> => {
  if (!thinkingText) return;

  // Format and accumulate the thinking process text for historical record.
  context.accumulatedThoughts.push(formatThinkingText(thinkingText));
  const typewriterEffect = async (
    textArray: string[],
    delay: number
  ): Promise<void> => {
    return new Promise((resolve) => {
      let index = 0;

      const updateMessage = () => {
        if (index < textArray.length) {
          context.setIsTPUpdating(true);
          context.setThinkingProcess((prev) => {
            const lastMsg = prev[prev.length - 1];
            if (
              lastMsg?.role === 'assistant' &&
              lastMsg.id === context.tempId
            ) {
              return [
                ...prev.slice(0, -1),
                {
                  ...lastMsg,
                  content: lastMsg.content + textArray[index],
                },
              ];
            } else {
              return [
                ...prev,
                {
                  id: context.tempId,
                  role: 'assistant',
                  content: textArray[index],
                  createdAt: new Date().toISOString(),
                },
              ];
            }
          });

          index++;
          setTimeout(updateMessage, delay);
        } else {
          resolve();
        }
      };

      updateMessage();
    });
  };
  const brokenText = breakText(thinkingText);
  await typewriterEffect(brokenText, 10);
};

const saveFinalResponse = async (
  final_response: string,
  input: ChatInputType,
  context: AgentContext
): Promise<void> => {
  const typewriterEffect = async (
    textArray: string[],
    delay: number
  ): Promise<void> => {
    return new Promise((resolve) => {
      let index = 0;

      const updateMessage = () => {
        if (index < textArray.length) {
          context.setMessages((prev) => {
            const lastMsg = prev[prev.length - 1];
            if (
              lastMsg?.role === 'assistant' &&
              lastMsg.id === context.tempId
            ) {
              return [
                ...prev.slice(0, -1),
                {
                  ...lastMsg,
                  content: lastMsg.content + textArray[index],
                },
              ];
            } else {
              return [
                ...prev,
                {
                  id: context.tempId,
                  role: 'assistant',
                  content: textArray[index],
                  createdAt: new Date().toISOString(),
                },
              ];
            }
          });

          index++;
          setTimeout(updateMessage, delay);
        } else {
          resolve();
        }
      };

      updateMessage();
    });
  };
  context.final_response = final_response;
  const brokenText = breakText(final_response);
  await typewriterEffect(brokenText, 10);
};

const breakText = (text: string): string[] => {
  return text.match(/(\S{1,3}|\s+)/g) || [];
};

/**
 * Get the corresponding prompt based on the task type.
 */
function getPromptByTaskType(
  task_type: TaskType | null,
  message: string,
  fileStructure: string[]
): string {
  // Validate inputs
  if (!task_type) {
    throw new Error('Task type is required');
  }
  if (!message || typeof message !== 'string') {
    throw new Error('Message is required and must be a string');
  }
  if (!Array.isArray(fileStructure)) {
    throw new Error('File structure must be an array');
  }

  // Handle task types
  switch (task_type) {
    case TaskType.DEBUG:
      return findbugPrompt(message, fileStructure);
    case TaskType.REFACTOR:
      return refactorPrompt(message, fileStructure);
    case TaskType.OPTIMIZE:
      return optimizePrompt(message, fileStructure);
    case TaskType.UNRELATED:
      throw new Error('Cannot generate prompt for unrelated tasks');
    default:
      throw new Error(`Unsupported task type: ${task_type}`);
  }
}

/**
 * Task analysis tool:
 * Analyzes requirements and identifies relevant files.
 */
export const taskTool = async (
  input: ChatInputType,
  context: AgentContext
): Promise<void> => {
  if (!input || !context) {
    throw new Error('Invalid input or context');
  }

  try {
    const prompt = leaderPrompt(input.message);

    // Get task analysis response
    const taskResponse = await startChatStream(
      {
        chatId: input.chatId,
        message: prompt,
        model: input.model,
        role: input.role,
      },
      context.token
    );

    // Parse task analysis response
    const result = parseXmlToJson(taskResponse);
    if (!result || typeof result !== 'object') {
      throw new Error('Invalid task analysis response format');
    }

    // Validate task type
    const taskType = result.task_type;
    if (!taskType || !Object.values(TaskType).includes(taskType)) {
      throw new Error(`Invalid task type: ${taskType || 'undefined'}`);
    }

    // Update context and display analysis
    context.task_type = taskType;
    await saveThinkingProcess(
      `Task Analysis\n-------------\n\nType: ${taskType}\n\n${result.description ? `Description: ${result.description}\n` : ''}\n`,
      input,
      context
    );

    // Handle unrelated tasks with early return
    if (taskType === TaskType.UNRELATED) {
      await saveThinkingProcess(
        "This question isn't related to code or development. Please ask coding-related questions.",
        input,
        context
      );
      return;
    }

    // Get and validate file analysis prompt
    const fileAnalysisPrompt = getPromptByTaskType(
      taskType,
      input.message,
      context.fileStructure
    );
    if (!fileAnalysisPrompt) {
      throw new Error(
        `Failed to generate analysis prompt for task type: ${taskType}`
      );
    }

    // Get file analysis from AI
    await saveThinkingProcess('Analyzing project files...', input, context);
    const fileResponse = await startChatStream(
      {
        chatId: input.chatId,
        message: fileAnalysisPrompt,
        model: input.model,
        role: input.role,
      },
      context.token
    );

    // Parse and validate file analysis response
    const fileResult = parseXmlToJson(fileResponse);
    if (!fileResult || typeof fileResult !== 'object') {
      throw new Error('Invalid file analysis response format');
    }

    // Validate and process identified files
    const files = fileResult.files;
    if (!Array.isArray(files)) {
      throw new Error('Invalid file analysis: missing files array');
    }

    // Filter and validate file paths
    const validFiles = files.filter(
      (path) => typeof path === 'string' && path.length > 0
    );
    if (validFiles.length === 0) {
      throw new Error('No valid files identified in the analysis');
    }

    // Show analysis results
    await saveThinkingProcess(
      `File Analysis\n-------------\n\nFound ${validFiles.length} relevant files:\n\n${validFiles.map((f) => `• ${f}`).join('\n\n')}`,
      input,
      context
    );

    // Update context with next steps
    context.requiredFiles = validFiles;
    context.currentStep = {
      tool: 'readFileTool',
      status: 'pending',
      description: `Reading ${validFiles.length} identified files`,
    };
  } catch (error) {
    await saveThinkingProcess(
      `Error during task analysis: ${error.message}`,
      input,
      context
    );
    throw error;
  }
};

/**
 * Read file tool:
 * Reads the content of identified files.
 */
export async function readFileTool(
  input: ChatInputType,
  context: AgentContext
): Promise<void> {
  if (!context.requiredFiles || context.requiredFiles.length === 0) {
    throw new Error(
      'No files specified to read. Make sure requiredFiles is set.'
    );
  }

  // Read file content for each required file
  await Promise.all(
    context.requiredFiles.map(async (filePath: string) => {
      try {
        const response = await fetch(
          `/api/file?path=${encodeURIComponent(`${context.projectPath}/${filePath}`)}`,
          {
            method: 'GET',
            credentials: 'include',
            headers: { 'Content-Type': 'application/json' },
          }
        );
        const data = await response.json();
        context.fileContents[filePath] = data.content;
      } catch (error) {
        throw error;
      }
    })
  );

  toast.success(`${context.requiredFiles.length} files loaded successfully`);
}

/**
 * Edit file tool:
 * Modifies file content based on requirements.
 */
export async function editFileTool(
  input: ChatInputType,
  context: AgentContext
): Promise<void> {
  if (Object.keys(context.fileContents).length === 0) {
    throw new Error(
      'No file contents available. Make sure readFileTool was called first.'
    );
  }

  // Generate edit prompt
  const prompt = editFilePrompt(input.message, context.fileContents);

  // Get AI response
  const response = await startChatStream(
    {
      chatId: input.chatId,
      message: prompt,
      model: input.model,
      role: input.role,
    },
    context.token
  );

  // Parse response using `parseXmlToJson`
  const result = parseXmlToJson(response);
  await saveThinkingProcess(
    `Analyzing file changes...\nFiles to modify: ${Object.keys(result.modified_files || {}).join(', ')}`,
    input,
    context
  );

  // Check for files that need to be read or modified
  if (result.files && Array.isArray(result.files)) {
    context.requiredFiles = result.files;
  }

  if (!result.modified_files || typeof result.modified_files !== 'object') {
    throw new Error('Invalid response format: missing modified_files object');
  }

  // Update required files and content in context
  const modifiedPaths = Object.keys(result.modified_files);
  const validPaths = modifiedPaths.filter((path) => !!path);
  context.requiredFiles = Array.from(
    new Set([...context.requiredFiles, ...validPaths])
  );

  // Update file content in context with typewriter effect
  for (const [filePath, content] of Object.entries(result.modified_files)) {
    // Set current file in code-engine
    context.setFilePath(filePath);
    await new Promise((resolve) => setTimeout(resolve, 500)); // Wait for file to load

    // Parse content if it's a JSON string
    let realContent = content as string;
    try {
      if (realContent.startsWith('"') && realContent.endsWith('"')) {
        realContent = JSON.parse(realContent);
      }
    } catch (error) {
      throw error;
    }

    const lines = realContent.split('\n');
    let accumulatedContent = '';

    if (context.editorRef?.current) {
      // Get current editor content as baseline
      accumulatedContent = context.editorRef.current.getValue();

      // Wait for file path change to take effect
      await new Promise((resolve) => setTimeout(resolve, 500));

      // Show each line with animation
      try {
        for (let i = 0; i < lines.length; i++) {
          accumulatedContent = lines.slice(0, i + 1).join('\n');
          context.editorRef.current.setValue(accumulatedContent);
          await new Promise((resolve) => setTimeout(resolve, 100));
        }
      } catch (error) {
        throw error;
      }

      // Sync final content
      context.fileContents[filePath] = content as string;
    }

    // Store final unescaped content
    context.modifiedFiles[filePath] = realContent;
    context.fileContents[filePath] = realContent;
  }
}

/**
 * Apply changes tool:
 * Confirms and applies file modifications.
 */
export async function applyChangesTool(
  input: ChatInputType,
  context: AgentContext
): Promise<void> {
  // Validate modification content
  Object.entries(context.modifiedFiles).forEach(([filePath, content]) => {
    if (!content || typeof content !== 'string') {
      throw new Error(`Invalid content for file: ${filePath}`);
    }
  });

  // Update file content in context
  Object.entries(context.modifiedFiles).forEach(([filePath, content]) => {
    context.fileContents[filePath] = content;
  });

  toast.success('Changes applied successfully');
}

/**
 * Code review tool:
 * Checks whether modifications meet the requirements.
 */
export async function codeReviewTool(
  input: ChatInputType,
  context: AgentContext
): Promise<void> {
  // Generate review prompt
  const formattedMessage = Object.entries(context.modifiedFiles)
    .map(
      ([filePath, content]) =>
        `### File: ${filePath}\n\`\`\`\n${content}\n\`\`\``
    )
    .join('\n\n');

  const prompt = codeReviewPrompt(formattedMessage);

  // Get AI response
  const response = await startChatStream(
    {
      chatId: input.chatId,
      message: prompt,
      model: input.model,
      role: input.role,
    },
    context.token
  );

  // Parse review results using `parseXmlToJson`
  const result = parseXmlToJson(response);
  await saveThinkingProcess(
    `Code Review\n-------------\n\nResult: ${result.review_result}\n\nComments:\n\n${result.comments?.map((c) => `• ${c}`).join('\n\n')}`,
    input,
    context
  );

  if (!result.review_result || !result.comments) {
    throw new Error('Invalid response format: missing review details');
  }

  // Update review results in context
  context.reviewComments = result.comments;
  if (result.review_result === 'Still has issues') {
    context.currentStep = {
      tool: 'editFileTool',
      status: 'pending',
      description: 'Address review comments',
    };
  }
}

/**
 * Commit changes tool:
 * Generates commit messages.
 */
export async function commitChangesTool(
  input: ChatInputType,
  context: AgentContext
): Promise<void> {
  // Generate commit message prompt
  const formattedChanges = Object.entries(context.modifiedFiles)
    .map(([filePath, content]) => `Modified file: ${filePath}: ${content}`)
    .join('\n');

  const prompt = commitChangesPrompt(formattedChanges);

  // Get AI response
  const response = await startChatStream(
    {
      chatId: input.chatId,
      message: prompt,
      model: input.model,
      role: input.role,
    },
    context.token
  );

  // Parse commit message using `parseXmlToJson`
  const result = parseXmlToJson(response);
  await saveThinkingProcess(
    `Generated Commit Message\n-------------\n\n${result.commit_message}`,
    input,
    context
  );

  if (!result.commit_message) {
    throw new Error('Invalid response format: missing commit message');
  }

  context.commitMessage = result.commit_message;
<<<<<<< HEAD
  console.log('Generated commit message:', result.commit_message);
}

/**
 * Summary tool:
 * Generates a final response and thinking process summary for the conversation.
 */
export async function summaryTool(
  input: ChatInputType,
  context: AgentContext
): Promise<void> {
  console.log('summaryTool called');

  try {
    // Prepare code changes analysis
    const codeAnalysis = Object.entries(context.modifiedFiles)
      .map(([filePath, newContent]) => {
        const originalContent = context.fileContents[filePath] || '';
        const fileExtension = filePath.split('.').pop() || '';

        return `
File: ${filePath}
-------------

[Original Code]
\`\`\`${fileExtension}
${originalContent}
\`\`\`

[Modified Code]
\`\`\`${fileExtension}
${newContent}
\`\`\`
`;
      })
      .join('\n\n');

    // Generate summary prompt with both thoughts and code changes
    const promptContent = `
${context.accumulatedThoughts.map((thought, i) => `Step ${i + 1}:\n${thought}`).join('\n\n')}

Code Changes Analysis
-------------
${codeAnalysis || 'No code changes were made.'}

Analysis Requirements
-------------
1. File-specific Changes:
   • What modifications were made to each file
   • Impact of each change

2. Change Justification:
   • Why these changes were necessary
   • Problems being solved

3. Integration Analysis:
   • How changes work together
   • System-wide impact

4. Technical Details:
   • Implementation specifics
   • Framework/library usage
   • Performance considerations
`;

    const prompt = summaryPrompt(promptContent);
    const response = await startChatStream(
      {
        chatId: input.chatId,
        message: prompt,
        model: input.model,
        role: input.role,
      },
      context.token
    );

    // Parse response
    const result = parseXmlToJson(response);
    if (!result.final_response) {
      throw new Error('Invalid summary response format');
    }

    // Store both the AI's analysis and the code diffs

    context.setLoadingSubmit(false);
    context.setIsTPUpdating(false);
    // Format the final response with clear sections
    const formattedResponse = `
Changes Summary
-------------

${result.final_response
  .split('\n\n')
  .map((section) => {
    // Add bullet points to list items and extra line breaks
    if (section.match(/^\d\./m)) {
      return section
        .replace(/^(\d\.)/gm, '•')
        .split('\n')
        .join('\n\n');
    }
    return section;
  })
  .join('\n\n\n')}
`;
    await saveFinalResponse(formattedResponse, input, context);
    console.log('Summary generated successfully');
  } catch (error) {
    console.error('Error in summaryTool:', error);
    throw error;
  }
=======
>>>>>>> e7b2935d
}<|MERGE_RESOLUTION|>--- conflicted
+++ resolved
@@ -568,8 +568,6 @@
   }
 
   context.commitMessage = result.commit_message;
-<<<<<<< HEAD
-  console.log('Generated commit message:', result.commit_message);
 }
 
 /**
@@ -680,6 +678,4 @@
     console.error('Error in summaryTool:', error);
     throw error;
   }
-=======
->>>>>>> e7b2935d
 }