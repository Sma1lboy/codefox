import { useState, useCallback, useEffect } from 'react';
<<<<<<< HEAD
import { useMutation, useQuery, useSubscription } from '@apollo/client';
import {
  CHAT_STREAM,
  CREATE_CHAT,
  GET_CUR_PROJECT,
  TRIGGER_CHAT,
  SAVE_MESSAGE,
} from '@/graphql/request';
import { Message } from '@/const/MessageType';
import { toast } from 'sonner';
import { useRouter } from 'next/navigation';
import { set } from 'react-hook-form';
import { debug } from 'console';
import { parseXmlToJson } from '@/utils/parser';
import { Chat, ChatInputType, Project } from '@/graphql/type';
import path from 'path';
import {
  leaderPrompt,
  findbugPrompt,
  refactorPrompt,
  optimizePrompt,
  editFilePrompt,
  codeReviewPrompt,
  commitChangesPrompt,
} from './agentPrompt';

export enum StreamStatus {
  IDLE = 'IDLE',
  STREAMING = 'STREAMING',
  DONE = 'DONE',
}

export interface SubscriptionState {
  enabled: boolean;
  variables: {
    input: ChatInputType;
  } | null;
}
=======
import { useMutation } from '@apollo/client';
import { CREATE_CHAT } from '@/graphql/request';
import { Message } from '@/const/MessageType';
import { toast } from 'sonner';
import { logger } from '@/app/log/logger';
import { useAuthContext } from '@/providers/AuthProvider';
>>>>>>> 17ea0dfe

export interface UseChatStreamProps {
  chatId: string;
  input: string;
  setInput: (input: string) => void;
  setMessages: React.Dispatch<React.SetStateAction<Message[]>>;
  selectedModel: string;
}

export const useChatStream = ({
  chatId,
  input,
  setInput,
  setMessages,
  selectedModel,
<<<<<<< HEAD
}: UseChatStreamProps) {
  const [isInsideJsonResponse, setIsInsideJsonResponse] = useState(false);
  const [loadingSubmit, setLoadingSubmit] = useState(false);
  const [streamStatus, setStreamStatus] = useState<StreamStatus>(
    StreamStatus.IDLE
  );
  const [currentChatId, setCurrentChatId] = useState<string>('');
  const [cumulatedContent, setCumulatedContent] = useState<string>('');
  const [subscription, setSubscription] = useState<SubscriptionState>({
    enabled: false,
    variables: null,
  });
  const [taskDescription, setTaskDescription] = useState<string>('');
  const [taskStep, setTaskStep] = useState('');
  const [fileStructure, setFileStructure] = useState<string[]>([]);
  const [fileContents, setFileContents] = useState<{ [key: string]: string }>(
    {}
  );
  const [originalFileContents, setOriginalFileContents] = useState<{
    [key: string]: string;
  }>({});
  const [newFileContents, setNewFileContents] = useState<{
    [key: string]: string;
  }>({});

  const [curProject, setCurProject] = useState<Project | null>(null);

  const {
    data: projectData,
    loading: projectLoading,
    error: projectError,
    refetch,
  } = useQuery<{ getCurProject: Project }>(GET_CUR_PROJECT, {
    variables: { chatId: currentChatId },
    skip: !currentChatId,
  });

  useEffect(() => {
    setOriginalFileContents({});
    setFileContents({});
    setFileStructure([]);
    setTaskStep('');
    setTaskDescription('');
    setIsInsideJsonResponse(false);
    setCurrentChatId(chatId);
    console.log('chatId:', chatId);
    console.log('useEffect triggered');

    if (chatId) {
      refetch({ chatId }) // 移除 `variables` 包装，直接传递变量
        .then((result) => {
          if (result.data?.getCurProject) {
            console.log('getCurProject', result.data.getCurProject);
            setCurProject(result.data.getCurProject);
          }
        });
    }
  }, [chatId]);
  // 依赖 chatId 变化
  useEffect(() => {
    if (projectError) {
      console.error('useQuery Error:', projectError);
    }
  }, [projectError]);
  const updateChatId = () => {
    setCurrentChatId('');
  };
=======
}: UseChatStreamProps) => {
  const [loadingSubmit, setLoadingSubmit] = useState(false);
  const [currentChatId, setCurrentChatId] = useState<string>(chatId);
  const { token } = useAuthContext();

  // Use useEffect to handle new chat event and cleanup
  useEffect(() => {
    const updateChatId = () => {
      setCurrentChatId('');
      setMessages([]); // Clear messages for new chat
    };

    // Only add event listener when we want to create a new chat
    if (!chatId) {
      window.addEventListener('newchat', updateChatId);
    }
>>>>>>> 17ea0dfe

    // Cleanup
    return () => {
      window.removeEventListener('newchat', updateChatId);
    };
  }, [chatId, setMessages]);

  // Update currentChatId when chatId prop changes
  useEffect(() => {
    setCurrentChatId(chatId);
  }, [chatId]);

  const [saveMessage] = useMutation(SAVE_MESSAGE);

  const [createChat] = useMutation(CREATE_CHAT, {
    onCompleted: async (data) => {
      const newChatId = data.createChat.id;
      setCurrentChatId(newChatId);
      await handleChatResponse(newChatId, input);
      window.history.pushState({}, '', `/chat?id=${newChatId}`);
      logger.info(`new chat: ${newChatId}`);
    },
    onError: () => {
      toast.error('Failed to create chat');
      setLoadingSubmit(false);
    },
  });

<<<<<<< HEAD
  useSubscription(CHAT_STREAM, {
    skip: !subscription.enabled || !subscription.variables,
    variables: subscription.variables,
    onData: async ({ data }) => {
      const chatStream = data?.data?.chatStream;

      if (!chatStream) return;

      if (streamStatus === StreamStatus.STREAMING && loadingSubmit) {
        setLoadingSubmit(false);
      }

      const content = chatStream.choices?.[0]?.delta?.content;

      if (content) {
        setCumulatedContent((prev) => prev + content);
      }

      if (chatStream.status == StreamStatus.DONE) {
        setStreamStatus(StreamStatus.DONE);
        finishChatResponse();
        const parsedContent = parseXmlToJson(cumulatedContent);
        const process = parsedContent.thinking_process;
        saveMessage({
          variables: {
            input: {
              chatId: subscription.variables.input.chatId,
              message: process,
              model: subscription.variables.input.model,
              role: 'assistant',
            } as ChatInputType,
          },
        });

        const typewriterEffect = async (
          textArray: string[],
          delay: number
        ): Promise<void> => {
          return new Promise((resolve) => {
            let index = 0;

            const updateMessage = () => {
              if (index < textArray.length) {
                setMessages((prev) => {
                  const lastMsg = prev[prev.length - 1];

                  if (
                    lastMsg?.role === 'assistant' &&
                    lastMsg.id === chatStream.id
                  ) {
                    // **如果当前段落还在继续，就拼接内容**
                    return [
                      ...prev.slice(0, -1),
                      {
                        ...lastMsg,
                        content: lastMsg.content + textArray[index], // 继续拼接
                      },
                    ];
                  } else {
                    // **如果 `id` 变化（即进入新段落），新建一条消息**
                    return [
                      ...prev,
                      {
                        id: chatStream.id,
                        role: 'assistant',
                        content: textArray[index], // 这个是新段落的第一句
                        createdAt: new Date(
                          chatStream.created * 1000
                        ).toISOString(),
                      },
                    ];
                  }
                });

                index++;
                setTimeout(updateMessage, delay);
              } else {
                resolve();
              }
            };

            updateMessage();
          });
        };

        // break text into chunks of 3 characters
        const breakText = (text: string) => {
          return text.match(/(\S{1,3}|\s+)/g) || [];
        };

        const brokenText = breakText(process);
        await typewriterEffect(brokenText, 100);

        setCumulatedContent('');
        console.log(parsedContent);
        console.log('response json');
        switch (taskStep) {
          case 'task':
            taskAgent({
              chatId: subscription.variables.input.chatId,
              message: JSON.stringify(parsedContent),
              model: subscription.variables.input.model,
              role: 'assistant',
            });
            break;
          case 'read_file':
            editFileAgent({
              chatId: subscription.variables.input.chatId,
              message: JSON.stringify(parsedContent),
              model: subscription.variables.input.model,
              role: 'assistant',
            });
            break;
          case 'edit_file':
            codeReviewAgent({
              chatId: subscription.variables.input.chatId,
              message: JSON.stringify(parsedContent),
              model: subscription.variables.input.model,
              role: 'assistant',
            });
            break;
          case 'code_review':
            if (parsedContent.review_result === 'Correct Fix') {
              applyChangesAgent({
                chatId: subscription.variables.input.chatId,
                message: JSON.stringify(parsedContent),
                model: subscription.variables.input.model,
                role: 'assistant',
              });
            } else {
              editFileAgent({
                chatId: subscription.variables.input.chatId,
                message: JSON.stringify(parsedContent),
                model: subscription.variables.input.model,
                role: 'assistant',
              });
            }
            break;
        }
      }
    },
    onError: (error) => {
      console.log(error);
      toast.error('Connection error. Please try again.');
      setStreamStatus(StreamStatus.IDLE);
      finishChatResponse();
    },
  });
=======
  const startChatStream = async (
    targetChatId: string,
    message: string,
    model: string,
    stream: boolean = false // Default to non-streaming for better performance
  ): Promise<string> => {
    if (!token) {
      throw new Error('Not authenticated');
    }

    const response = await fetch('/api/chat', {
      method: 'POST',
      headers: {
        'Content-Type': 'application/json',
        Authorization: `Bearer ${token}`,
      },
      body: JSON.stringify({
        chatId: targetChatId,
        message,
        model,
        stream,
      }),
    });

    if (!response.ok) {
      throw new Error(
        `Network response was not ok: ${response.status} ${response.statusText}`
      );
    }
    // TODO: Handle streaming responses properly
    // if (stream) {
    //   // For streaming responses, aggregate the streamed content
    //   let fullContent = '';
    //   const reader = response.body?.getReader();
    //   if (!reader) {
    //     throw new Error('No reader available');
    //   }

    //   while (true) {
    //     const { done, value } = await reader.read();
    //     if (done) break;

    //     const text = new TextDecoder().decode(value);
    //     const lines = text.split('\n\n');

    //     for (const line of lines) {
    //       if (line.startsWith('data: ')) {
    //         const data = line.slice(5);
    //         if (data === '[DONE]') break;
    //         try {
    //           const { content } = JSON.parse(data);
    //           if (content) {
    //             fullContent += content;
    //           }
    //         } catch (e) {
    //           console.error('Error parsing SSE data:', e);
    //         }
    //       }
    //     }
    //   }
    //   return fullContent;
    // } else {
    //   // For non-streaming responses, return the content directly
    //   const data = await response.json();
    //   return data.content;
    // }

    const data = await response.json();
    return data.content;
  };
>>>>>>> 17ea0dfe

  const handleChatResponse = async (targetChatId: string, message: string) => {
    try {
<<<<<<< HEAD
      const prompt = leaderPrompt(message);
      const userInput: ChatInputType = {
        chatId: targetChatId,
        message: message,
        model: selectedModel,
        role: 'user',
      };
      saveMessage({
        variables: {
          input: userInput as ChatInputType,
        },
      });
      const assistantInput: ChatInputType = {
        chatId: targetChatId,
        message: prompt,
        model: selectedModel,
        role: 'assistant',
      };
      console.log(input);

      setInput('');

      setTaskStep('task');
      setStreamStatus(StreamStatus.STREAMING);
      setSubscription({
        enabled: true,
        variables: {
          input: {
            chatId: targetChatId,
            message: prompt,
            model: selectedModel,
            role: 'assistant',
          },
        },
      });

      await new Promise((resolve) => setTimeout(resolve, 100));
      await triggerChat({
        variables: {
          input: {
            chatId: targetChatId,
            message: prompt,
            model: selectedModel,
            role: 'assistant',
          },
        },
      });
=======
      setInput('');
      const response = await startChatStream(
        targetChatId,
        message,
        selectedModel
      );

      setMessages((prev) => [
        ...prev,
        {
          id: `${targetChatId}/${prev.length}`,
          role: 'assistant',
          content: response,
          createdAt: new Date().toISOString(),
        },
      ]);

      setLoadingSubmit(false);
>>>>>>> 17ea0dfe
    } catch (err) {
      toast.error('Failed to get chat response' + err);
      setLoadingSubmit(false);
    }
  };

  const handleSubmit = async (e: React.FormEvent<HTMLFormElement>) => {
    e.preventDefault();

    const content = input;

    if (!content.trim() || loadingSubmit) return;

    setLoadingSubmit(true);

    const messageId = currentChatId || 'temp-id';
    const newMessage: Message = {
      id: messageId,
      role: 'user',
      content: content,
      createdAt: new Date().toISOString(),
    };
    setMessages((prev) => [...prev, newMessage]);

    if (!currentChatId) {
      console.log('currentChatId: ' + currentChatId);
      console.log('Creating new chat...');
      try {
        await createChat({
          variables: {
            input: {
              title: content.slice(0, 50),
            },
          },
        });
      } catch (error) {
        setLoadingSubmit(false);
        return;
      }
    } else {
      await handleChatResponse(currentChatId, content);
    }
  };

  const handleInputChange = useCallback(
    (e: React.ChangeEvent<HTMLTextAreaElement>) => {
      setInput(e.target.value);
    },
    [setInput]
  );

  const stop = useCallback(() => {
    if (loadingSubmit) {
      setLoadingSubmit(false);
      toast.info('Message generation stopped');
    }
  }, [loadingSubmit]);

  const taskAgent = useCallback(
    async (input: ChatInputType) => {
      console.log('taskAgent called with input:', input);
      const res = JSON.parse(input.message);
      const assignedTask = res.task_type;
      const description = res.description;
      setTaskStep(assignedTask);
      setTaskDescription(description);
      let promptInput: ChatInputType;
      let prompt: string;
      let tempFileStructure = fileStructure;
      console.log('taskAgent');
      console.log(assignedTask);
      switch (assignedTask) {
        case 'debug':
        case 'refactor':
        case 'optimize':
          if (!curProject) {
            console.error('Project not found');
            return;
          }

          if (!fileStructure || fileStructure.length === 0) {
            try {
              const response = await fetch(
                `/api/filestructure?path=${curProject.projectPath}`,
                {
                  method: 'GET',
                  credentials: 'include',
                  headers: { 'Content-Type': 'application/json' },
                }
              );
              const fetchedFileStructure = await response.json();

              console.log('Fetched File Structure:', fetchedFileStructure.res);

              tempFileStructure = fetchedFileStructure.res;
              setFileStructure(tempFileStructure);
            } catch (error) {
              console.error('Error fetching file structure:', error);
            }
          }

          console.log('Start task');
          console.log('Assigned Task:', assignedTask);
          console.log('File Structure:', tempFileStructure);

          prompt =
            assignedTask === 'debug'
              ? findbugPrompt(description, tempFileStructure)
              : assignedTask === 'refactor'
                ? refactorPrompt(description, tempFileStructure)
                : optimizePrompt(description, tempFileStructure);

          promptInput = {
            chatId: input.chatId,
            message: prompt,
            model: input.model,
            role: 'assistant',
          } as unknown as ChatInputType;
          console.log('Prompt Input:', promptInput);
          setTaskStep('read_file');
          setStreamStatus(StreamStatus.STREAMING);
          setSubscription({
            enabled: true,
            variables: { input: promptInput },
          });
          await new Promise((resolve) => setTimeout(resolve, 100));
          await triggerChat({ variables: { input: promptInput } });
          break;
      }
    },
    [curProject, fileStructure]
  );

  const editFileAgent = useCallback(
    async (input: ChatInputType) => {
      console.log('editFileAgent called with input:', input);
      const filePaths: string[] = JSON.parse(input.message).files;
      // Create a local object to store file contents, keyed by filePath
      const currentFileContents: { [key: string]: string } = {
        ...fileContents,
      };

      await Promise.all(
        filePaths.map(async (filePath: string) => {
          if (!currentFileContents[filePath]) {
            const fpath = path.join(curProject.projectPath, filePath);
            const fetchedFileContent = await fetch(
              `/api/file?path=${encodeURIComponent(fpath)}`,
              {
                method: 'GET',
                credentials: 'include',
                headers: { 'Content-Type': 'application/json' },
              }
            )
              .then((response) => response.json())
              .then((data) => data.content);
            console.log('Fetched File Content:', fetchedFileContent);
            console.log('File Path:', filePath);
            // Update the local object with the new key-value pair
            currentFileContents[filePath] = fetchedFileContent;
          }
        })
      );

      setFileContents(currentFileContents);
      setOriginalFileContents((prev) => ({ ...prev, ...currentFileContents }));

      console.log('All File Contents:', currentFileContents);
      // Pass the object (mapping filePath to content) to the prompt function
      const prompt = editFilePrompt(taskDescription, currentFileContents);
      const promptInput: ChatInputType = {
        chatId: input.chatId,
        message: prompt,
        model: input.model,
        role: 'assistant',
      };
      console.log('Prompt Input:', promptInput);
      setTaskStep('edit_file');
      setStreamStatus(StreamStatus.STREAMING);
      setSubscription({
        enabled: true,
        variables: { input: promptInput },
      });
      await new Promise((resolve) => setTimeout(resolve, 100));
      await triggerChat({ variables: { input: promptInput } });
    },
    [fileContents, taskDescription, curProject, triggerChat]
  );

  const applyChangesAgent = useCallback(
    async (input: ChatInputType) => {
      console.log('applyChangesAgent called with input:', input);
      const updatePromises = Object.keys(newFileContents).map(
        async (filePath) => {
          const newContent = newFileContents[filePath];
          console.log('Updating file:', filePath);
          console.log('New Content:', newContent);
          const fpath = path.join(curProject.projectPath, filePath);
          await fetch('/api/file', {
            method: 'POST',
            credentials: 'include',
            headers: { 'Content-Type': 'application/json' },
            body: JSON.stringify({ filePath: fpath, newContent }),
          });
        }
      );

      await Promise.all(updatePromises);
      setTaskStep('apply_changes');
      toast.success('Changes applied successfully');
      commitChangesAgent({
        chatId: input.chatId,
        message: JSON.stringify(newFileContents),
        model: input.model,
        role: 'assistant',
      });
    },
    [newFileContents]
  );

  const codeReviewAgent = useCallback(async (input: ChatInputType) => {
    console.log('codeReviewAgent called with input:', input);

    let parsedMessage: { [key: string]: string } = {};

    try {
      if (typeof input.message === 'string') {
        const parsedObject = JSON.parse(input.message);

        if (
          parsedObject.modified_files &&
          typeof parsedObject.modified_files === 'object'
        ) {
          parsedMessage = parsedObject.modified_files;
        } else {
          console.error('modified_files is missing or not an object');
        }
      }
    } catch (error) {
      console.error('Failed to parse input.message:', error);
    }

    console.log('Parsed modified_files:', parsedMessage);

    console.log('Parsed Message:', parsedMessage);

    setNewFileContents((prev) => ({ ...prev, ...parsedMessage }));

    const formattedMessage = Object.entries(parsedMessage)
      .map(
        ([filePath, content]) =>
          `### File: ${filePath}\n\`\`\`\n${content}\n\`\`\``
      )
      .join('\n\n');

    const prompt = codeReviewPrompt(formattedMessage);

    const promptInput: ChatInputType = {
      chatId: input.chatId,
      message: prompt,
      model: input.model,
      role: 'assistant',
    };

    console.log('Prompt Input:', promptInput);
    setTaskStep('code_review');
    setStreamStatus(StreamStatus.STREAMING);
    setSubscription({
      enabled: true,
      variables: { input: promptInput },
    });

    await new Promise((resolve) => setTimeout(resolve, 100));
    await triggerChat({ variables: { input: promptInput } });
  }, []);

  const commitChangesAgent = useCallback(async (input: ChatInputType) => {
    console.log('commitChangesAgent called with input:', input);
    const prompt = commitChangesPrompt(input.message);
    const promptInput: ChatInputType = {
      chatId: input.chatId,
      message: prompt,
      model: input.model,
      role: 'assistant',
    };
    console.log('Prompt Input:', promptInput);
    setTaskStep('commit');
    setStreamStatus(StreamStatus.STREAMING);
    setSubscription({
      enabled: true,
      variables: { input: promptInput },
    });
    await new Promise((resolve) => setTimeout(resolve, 100));
    await triggerChat({ variables: { input: promptInput } });
  }, []);

  return {
    loadingSubmit,
    handleSubmit,
    handleInputChange,
    stop,
    isStreaming: loadingSubmit,
    currentChatId,
    startChatStream,
  };
};<|MERGE_RESOLUTION|>--- conflicted
+++ resolved
@@ -1,51 +1,10 @@
 import { useState, useCallback, useEffect } from 'react';
-<<<<<<< HEAD
-import { useMutation, useQuery, useSubscription } from '@apollo/client';
-import {
-  CHAT_STREAM,
-  CREATE_CHAT,
-  GET_CUR_PROJECT,
-  TRIGGER_CHAT,
-  SAVE_MESSAGE,
-} from '@/graphql/request';
-import { Message } from '@/const/MessageType';
-import { toast } from 'sonner';
-import { useRouter } from 'next/navigation';
-import { set } from 'react-hook-form';
-import { debug } from 'console';
-import { parseXmlToJson } from '@/utils/parser';
-import { Chat, ChatInputType, Project } from '@/graphql/type';
-import path from 'path';
-import {
-  leaderPrompt,
-  findbugPrompt,
-  refactorPrompt,
-  optimizePrompt,
-  editFilePrompt,
-  codeReviewPrompt,
-  commitChangesPrompt,
-} from './agentPrompt';
-
-export enum StreamStatus {
-  IDLE = 'IDLE',
-  STREAMING = 'STREAMING',
-  DONE = 'DONE',
-}
-
-export interface SubscriptionState {
-  enabled: boolean;
-  variables: {
-    input: ChatInputType;
-  } | null;
-}
-=======
 import { useMutation } from '@apollo/client';
-import { CREATE_CHAT } from '@/graphql/request';
+import { CREATE_CHAT, SAVE_MESSAGE } from '@/graphql/request';
 import { Message } from '@/const/MessageType';
 import { toast } from 'sonner';
 import { logger } from '@/app/log/logger';
 import { useAuthContext } from '@/providers/AuthProvider';
->>>>>>> 17ea0dfe
 
 export interface UseChatStreamProps {
   chatId: string;
@@ -61,75 +20,6 @@
   setInput,
   setMessages,
   selectedModel,
-<<<<<<< HEAD
-}: UseChatStreamProps) {
-  const [isInsideJsonResponse, setIsInsideJsonResponse] = useState(false);
-  const [loadingSubmit, setLoadingSubmit] = useState(false);
-  const [streamStatus, setStreamStatus] = useState<StreamStatus>(
-    StreamStatus.IDLE
-  );
-  const [currentChatId, setCurrentChatId] = useState<string>('');
-  const [cumulatedContent, setCumulatedContent] = useState<string>('');
-  const [subscription, setSubscription] = useState<SubscriptionState>({
-    enabled: false,
-    variables: null,
-  });
-  const [taskDescription, setTaskDescription] = useState<string>('');
-  const [taskStep, setTaskStep] = useState('');
-  const [fileStructure, setFileStructure] = useState<string[]>([]);
-  const [fileContents, setFileContents] = useState<{ [key: string]: string }>(
-    {}
-  );
-  const [originalFileContents, setOriginalFileContents] = useState<{
-    [key: string]: string;
-  }>({});
-  const [newFileContents, setNewFileContents] = useState<{
-    [key: string]: string;
-  }>({});
-
-  const [curProject, setCurProject] = useState<Project | null>(null);
-
-  const {
-    data: projectData,
-    loading: projectLoading,
-    error: projectError,
-    refetch,
-  } = useQuery<{ getCurProject: Project }>(GET_CUR_PROJECT, {
-    variables: { chatId: currentChatId },
-    skip: !currentChatId,
-  });
-
-  useEffect(() => {
-    setOriginalFileContents({});
-    setFileContents({});
-    setFileStructure([]);
-    setTaskStep('');
-    setTaskDescription('');
-    setIsInsideJsonResponse(false);
-    setCurrentChatId(chatId);
-    console.log('chatId:', chatId);
-    console.log('useEffect triggered');
-
-    if (chatId) {
-      refetch({ chatId }) // 移除 `variables` 包装，直接传递变量
-        .then((result) => {
-          if (result.data?.getCurProject) {
-            console.log('getCurProject', result.data.getCurProject);
-            setCurProject(result.data.getCurProject);
-          }
-        });
-    }
-  }, [chatId]);
-  // 依赖 chatId 变化
-  useEffect(() => {
-    if (projectError) {
-      console.error('useQuery Error:', projectError);
-    }
-  }, [projectError]);
-  const updateChatId = () => {
-    setCurrentChatId('');
-  };
-=======
 }: UseChatStreamProps) => {
   const [loadingSubmit, setLoadingSubmit] = useState(false);
   const [currentChatId, setCurrentChatId] = useState<string>(chatId);
@@ -146,7 +36,6 @@
     if (!chatId) {
       window.addEventListener('newchat', updateChatId);
     }
->>>>>>> 17ea0dfe
 
     // Cleanup
     return () => {
@@ -175,156 +64,6 @@
     },
   });
 
-<<<<<<< HEAD
-  useSubscription(CHAT_STREAM, {
-    skip: !subscription.enabled || !subscription.variables,
-    variables: subscription.variables,
-    onData: async ({ data }) => {
-      const chatStream = data?.data?.chatStream;
-
-      if (!chatStream) return;
-
-      if (streamStatus === StreamStatus.STREAMING && loadingSubmit) {
-        setLoadingSubmit(false);
-      }
-
-      const content = chatStream.choices?.[0]?.delta?.content;
-
-      if (content) {
-        setCumulatedContent((prev) => prev + content);
-      }
-
-      if (chatStream.status == StreamStatus.DONE) {
-        setStreamStatus(StreamStatus.DONE);
-        finishChatResponse();
-        const parsedContent = parseXmlToJson(cumulatedContent);
-        const process = parsedContent.thinking_process;
-        saveMessage({
-          variables: {
-            input: {
-              chatId: subscription.variables.input.chatId,
-              message: process,
-              model: subscription.variables.input.model,
-              role: 'assistant',
-            } as ChatInputType,
-          },
-        });
-
-        const typewriterEffect = async (
-          textArray: string[],
-          delay: number
-        ): Promise<void> => {
-          return new Promise((resolve) => {
-            let index = 0;
-
-            const updateMessage = () => {
-              if (index < textArray.length) {
-                setMessages((prev) => {
-                  const lastMsg = prev[prev.length - 1];
-
-                  if (
-                    lastMsg?.role === 'assistant' &&
-                    lastMsg.id === chatStream.id
-                  ) {
-                    // **如果当前段落还在继续，就拼接内容**
-                    return [
-                      ...prev.slice(0, -1),
-                      {
-                        ...lastMsg,
-                        content: lastMsg.content + textArray[index], // 继续拼接
-                      },
-                    ];
-                  } else {
-                    // **如果 `id` 变化（即进入新段落），新建一条消息**
-                    return [
-                      ...prev,
-                      {
-                        id: chatStream.id,
-                        role: 'assistant',
-                        content: textArray[index], // 这个是新段落的第一句
-                        createdAt: new Date(
-                          chatStream.created * 1000
-                        ).toISOString(),
-                      },
-                    ];
-                  }
-                });
-
-                index++;
-                setTimeout(updateMessage, delay);
-              } else {
-                resolve();
-              }
-            };
-
-            updateMessage();
-          });
-        };
-
-        // break text into chunks of 3 characters
-        const breakText = (text: string) => {
-          return text.match(/(\S{1,3}|\s+)/g) || [];
-        };
-
-        const brokenText = breakText(process);
-        await typewriterEffect(brokenText, 100);
-
-        setCumulatedContent('');
-        console.log(parsedContent);
-        console.log('response json');
-        switch (taskStep) {
-          case 'task':
-            taskAgent({
-              chatId: subscription.variables.input.chatId,
-              message: JSON.stringify(parsedContent),
-              model: subscription.variables.input.model,
-              role: 'assistant',
-            });
-            break;
-          case 'read_file':
-            editFileAgent({
-              chatId: subscription.variables.input.chatId,
-              message: JSON.stringify(parsedContent),
-              model: subscription.variables.input.model,
-              role: 'assistant',
-            });
-            break;
-          case 'edit_file':
-            codeReviewAgent({
-              chatId: subscription.variables.input.chatId,
-              message: JSON.stringify(parsedContent),
-              model: subscription.variables.input.model,
-              role: 'assistant',
-            });
-            break;
-          case 'code_review':
-            if (parsedContent.review_result === 'Correct Fix') {
-              applyChangesAgent({
-                chatId: subscription.variables.input.chatId,
-                message: JSON.stringify(parsedContent),
-                model: subscription.variables.input.model,
-                role: 'assistant',
-              });
-            } else {
-              editFileAgent({
-                chatId: subscription.variables.input.chatId,
-                message: JSON.stringify(parsedContent),
-                model: subscription.variables.input.model,
-                role: 'assistant',
-              });
-            }
-            break;
-        }
-      }
-    },
-    onError: (error) => {
-      console.log(error);
-      toast.error('Connection error. Please try again.');
-      setStreamStatus(StreamStatus.IDLE);
-      finishChatResponse();
-    },
-  });
-=======
   const startChatStream = async (
     targetChatId: string,
     message: string,
@@ -395,59 +134,9 @@
     const data = await response.json();
     return data.content;
   };
->>>>>>> 17ea0dfe
 
   const handleChatResponse = async (targetChatId: string, message: string) => {
     try {
-<<<<<<< HEAD
-      const prompt = leaderPrompt(message);
-      const userInput: ChatInputType = {
-        chatId: targetChatId,
-        message: message,
-        model: selectedModel,
-        role: 'user',
-      };
-      saveMessage({
-        variables: {
-          input: userInput as ChatInputType,
-        },
-      });
-      const assistantInput: ChatInputType = {
-        chatId: targetChatId,
-        message: prompt,
-        model: selectedModel,
-        role: 'assistant',
-      };
-      console.log(input);
-
-      setInput('');
-
-      setTaskStep('task');
-      setStreamStatus(StreamStatus.STREAMING);
-      setSubscription({
-        enabled: true,
-        variables: {
-          input: {
-            chatId: targetChatId,
-            message: prompt,
-            model: selectedModel,
-            role: 'assistant',
-          },
-        },
-      });
-
-      await new Promise((resolve) => setTimeout(resolve, 100));
-      await triggerChat({
-        variables: {
-          input: {
-            chatId: targetChatId,
-            message: prompt,
-            model: selectedModel,
-            role: 'assistant',
-          },
-        },
-      });
-=======
       setInput('');
       const response = await startChatStream(
         targetChatId,
@@ -466,7 +155,6 @@
       ]);
 
       setLoadingSubmit(false);
->>>>>>> 17ea0dfe
     } catch (err) {
       toast.error('Failed to get chat response' + err);
       setLoadingSubmit(false);
@@ -525,244 +213,6 @@
     }
   }, [loadingSubmit]);
 
-  const taskAgent = useCallback(
-    async (input: ChatInputType) => {
-      console.log('taskAgent called with input:', input);
-      const res = JSON.parse(input.message);
-      const assignedTask = res.task_type;
-      const description = res.description;
-      setTaskStep(assignedTask);
-      setTaskDescription(description);
-      let promptInput: ChatInputType;
-      let prompt: string;
-      let tempFileStructure = fileStructure;
-      console.log('taskAgent');
-      console.log(assignedTask);
-      switch (assignedTask) {
-        case 'debug':
-        case 'refactor':
-        case 'optimize':
-          if (!curProject) {
-            console.error('Project not found');
-            return;
-          }
-
-          if (!fileStructure || fileStructure.length === 0) {
-            try {
-              const response = await fetch(
-                `/api/filestructure?path=${curProject.projectPath}`,
-                {
-                  method: 'GET',
-                  credentials: 'include',
-                  headers: { 'Content-Type': 'application/json' },
-                }
-              );
-              const fetchedFileStructure = await response.json();
-
-              console.log('Fetched File Structure:', fetchedFileStructure.res);
-
-              tempFileStructure = fetchedFileStructure.res;
-              setFileStructure(tempFileStructure);
-            } catch (error) {
-              console.error('Error fetching file structure:', error);
-            }
-          }
-
-          console.log('Start task');
-          console.log('Assigned Task:', assignedTask);
-          console.log('File Structure:', tempFileStructure);
-
-          prompt =
-            assignedTask === 'debug'
-              ? findbugPrompt(description, tempFileStructure)
-              : assignedTask === 'refactor'
-                ? refactorPrompt(description, tempFileStructure)
-                : optimizePrompt(description, tempFileStructure);
-
-          promptInput = {
-            chatId: input.chatId,
-            message: prompt,
-            model: input.model,
-            role: 'assistant',
-          } as unknown as ChatInputType;
-          console.log('Prompt Input:', promptInput);
-          setTaskStep('read_file');
-          setStreamStatus(StreamStatus.STREAMING);
-          setSubscription({
-            enabled: true,
-            variables: { input: promptInput },
-          });
-          await new Promise((resolve) => setTimeout(resolve, 100));
-          await triggerChat({ variables: { input: promptInput } });
-          break;
-      }
-    },
-    [curProject, fileStructure]
-  );
-
-  const editFileAgent = useCallback(
-    async (input: ChatInputType) => {
-      console.log('editFileAgent called with input:', input);
-      const filePaths: string[] = JSON.parse(input.message).files;
-      // Create a local object to store file contents, keyed by filePath
-      const currentFileContents: { [key: string]: string } = {
-        ...fileContents,
-      };
-
-      await Promise.all(
-        filePaths.map(async (filePath: string) => {
-          if (!currentFileContents[filePath]) {
-            const fpath = path.join(curProject.projectPath, filePath);
-            const fetchedFileContent = await fetch(
-              `/api/file?path=${encodeURIComponent(fpath)}`,
-              {
-                method: 'GET',
-                credentials: 'include',
-                headers: { 'Content-Type': 'application/json' },
-              }
-            )
-              .then((response) => response.json())
-              .then((data) => data.content);
-            console.log('Fetched File Content:', fetchedFileContent);
-            console.log('File Path:', filePath);
-            // Update the local object with the new key-value pair
-            currentFileContents[filePath] = fetchedFileContent;
-          }
-        })
-      );
-
-      setFileContents(currentFileContents);
-      setOriginalFileContents((prev) => ({ ...prev, ...currentFileContents }));
-
-      console.log('All File Contents:', currentFileContents);
-      // Pass the object (mapping filePath to content) to the prompt function
-      const prompt = editFilePrompt(taskDescription, currentFileContents);
-      const promptInput: ChatInputType = {
-        chatId: input.chatId,
-        message: prompt,
-        model: input.model,
-        role: 'assistant',
-      };
-      console.log('Prompt Input:', promptInput);
-      setTaskStep('edit_file');
-      setStreamStatus(StreamStatus.STREAMING);
-      setSubscription({
-        enabled: true,
-        variables: { input: promptInput },
-      });
-      await new Promise((resolve) => setTimeout(resolve, 100));
-      await triggerChat({ variables: { input: promptInput } });
-    },
-    [fileContents, taskDescription, curProject, triggerChat]
-  );
-
-  const applyChangesAgent = useCallback(
-    async (input: ChatInputType) => {
-      console.log('applyChangesAgent called with input:', input);
-      const updatePromises = Object.keys(newFileContents).map(
-        async (filePath) => {
-          const newContent = newFileContents[filePath];
-          console.log('Updating file:', filePath);
-          console.log('New Content:', newContent);
-          const fpath = path.join(curProject.projectPath, filePath);
-          await fetch('/api/file', {
-            method: 'POST',
-            credentials: 'include',
-            headers: { 'Content-Type': 'application/json' },
-            body: JSON.stringify({ filePath: fpath, newContent }),
-          });
-        }
-      );
-
-      await Promise.all(updatePromises);
-      setTaskStep('apply_changes');
-      toast.success('Changes applied successfully');
-      commitChangesAgent({
-        chatId: input.chatId,
-        message: JSON.stringify(newFileContents),
-        model: input.model,
-        role: 'assistant',
-      });
-    },
-    [newFileContents]
-  );
-
-  const codeReviewAgent = useCallback(async (input: ChatInputType) => {
-    console.log('codeReviewAgent called with input:', input);
-
-    let parsedMessage: { [key: string]: string } = {};
-
-    try {
-      if (typeof input.message === 'string') {
-        const parsedObject = JSON.parse(input.message);
-
-        if (
-          parsedObject.modified_files &&
-          typeof parsedObject.modified_files === 'object'
-        ) {
-          parsedMessage = parsedObject.modified_files;
-        } else {
-          console.error('modified_files is missing or not an object');
-        }
-      }
-    } catch (error) {
-      console.error('Failed to parse input.message:', error);
-    }
-
-    console.log('Parsed modified_files:', parsedMessage);
-
-    console.log('Parsed Message:', parsedMessage);
-
-    setNewFileContents((prev) => ({ ...prev, ...parsedMessage }));
-
-    const formattedMessage = Object.entries(parsedMessage)
-      .map(
-        ([filePath, content]) =>
-          `### File: ${filePath}\n\`\`\`\n${content}\n\`\`\``
-      )
-      .join('\n\n');
-
-    const prompt = codeReviewPrompt(formattedMessage);
-
-    const promptInput: ChatInputType = {
-      chatId: input.chatId,
-      message: prompt,
-      model: input.model,
-      role: 'assistant',
-    };
-
-    console.log('Prompt Input:', promptInput);
-    setTaskStep('code_review');
-    setStreamStatus(StreamStatus.STREAMING);
-    setSubscription({
-      enabled: true,
-      variables: { input: promptInput },
-    });
-
-    await new Promise((resolve) => setTimeout(resolve, 100));
-    await triggerChat({ variables: { input: promptInput } });
-  }, []);
-
-  const commitChangesAgent = useCallback(async (input: ChatInputType) => {
-    console.log('commitChangesAgent called with input:', input);
-    const prompt = commitChangesPrompt(input.message);
-    const promptInput: ChatInputType = {
-      chatId: input.chatId,
-      message: prompt,
-      model: input.model,
-      role: 'assistant',
-    };
-    console.log('Prompt Input:', promptInput);
-    setTaskStep('commit');
-    setStreamStatus(StreamStatus.STREAMING);
-    setSubscription({
-      enabled: true,
-      variables: { input: promptInput },
-    });
-    await new Promise((resolve) => setTimeout(resolve, 100));
-    await triggerChat({ variables: { input: promptInput } });
-  }, []);
-
   return {
     loadingSubmit,
     handleSubmit,
