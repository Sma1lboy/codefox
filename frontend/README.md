--- conflicted
+++ resolved
@@ -3,11 +3,7 @@
 // remember to follow this command to configuration the backend endpoint:
 
 ```sh
-<<<<<<< HEAD
-cp .env.example .env
-=======
 cp example.env .env
->>>>>>> c887b7ca
 ```
 
 struct for now
