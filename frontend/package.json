--- conflicted
+++ resolved
@@ -1,9 +1,5 @@
 {
-<<<<<<< HEAD
-  "name": "genearte-ai",
-=======
   "name": "codefox-web",
->>>>>>> 08ceb20c
   "version": "0.1.0",
   "private": true,
   "scripts": {
@@ -12,14 +8,10 @@
     "start:dev-watch": "tmuxinator start -p .tmuxinator/build.yml",
     "build": "next build",
     "start": "next start",
-<<<<<<< HEAD
-    "lint": "next lint",
+    "lint": "next lint --fix",
+    "format": "prettier --write \"src/**/*.ts\"",
     "generate": "graphql-codegen",
     "generate:watch": "graphql-codegen --watch"
-=======
-    "lint": "next lint --fix",
-    "format": "prettier --write \"src/**/*.ts\""
->>>>>>> 08ceb20c
   },
   "dependencies": {
     "@apollo/client": "^3.11.8",
@@ -44,10 +36,6 @@
     "emoji-mart": "^5.6.0",
     "framer-motion": "^11.5.6",
     "graphql": "^16.9.0",
-<<<<<<< HEAD
-=======
-    "langchain": "^0.3.2",
->>>>>>> 08ceb20c
     "lucide-react": "^0.445.0",
     "next": "^14.2.13",
     "next-themes": "^0.3.0",
@@ -69,16 +57,13 @@
     "zustand": "^5.0.0-rc.2"
   },
   "devDependencies": {
-<<<<<<< HEAD
     "@graphql-codegen/cli": "^5.0.3",
     "@graphql-codegen/typescript": "^4.1.0",
     "@graphql-codegen/typescript-operations": "^4.3.0",
     "@graphql-codegen/typescript-react-apollo": "^4.3.2",
     "@graphql-codegen/typescript-resolvers": "^4.3.0",
     "@parcel/watcher": "^2.4.1",
-=======
     "@types/jest": "^29.5.14",
->>>>>>> 08ceb20c
     "@types/node": "^22.5.5",
     "@types/react": "^18.3.8",
     "@types/react-dom": "^18.3.0",
