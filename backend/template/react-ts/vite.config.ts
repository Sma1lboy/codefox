import { defineConfig } from 'vite';
import react from '@vitejs/plugin-react';
import tailwindcss from '@tailwindcss/vite';
import path from 'path';

export default defineConfig({
  plugins: [react(), tailwindcss()],
  resolve: {
    alias: {
      '@': path.resolve(__dirname, './src'),
<<<<<<< HEAD
      'src': path.resolve(__dirname, 'src'),
=======
      src: path.resolve(__dirname, './src'),
>>>>>>> 080f8242
    },
  },
  esbuild: {
    target: 'esnext', // Allow top-level await
  },
  build: {
    target: 'esnext', // Ensure Vite compiles for a modern target
    sourcemap: false,
    rollupOptions: {
      output: {
        manualChunks: undefined, // avoid sending code by chunk
      },
    },
  },
  server: {
    host: '0.0.0.0',
    port: 5173,
    strictPort: true,
    watch: {
      usePolling: true,
    },
  },
});<|MERGE_RESOLUTION|>--- conflicted
+++ resolved
@@ -8,11 +8,7 @@
   resolve: {
     alias: {
       '@': path.resolve(__dirname, './src'),
-<<<<<<< HEAD
-      'src': path.resolve(__dirname, 'src'),
-=======
       src: path.resolve(__dirname, './src'),
->>>>>>> 080f8242
     },
   },
   esbuild: {
