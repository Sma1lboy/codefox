--- conflicted
+++ resolved
@@ -1,11 +1,6 @@
 // DTOs for Project APIs
 import { InputType, Field, ID } from '@nestjs/graphql';
-<<<<<<< HEAD
-import { ProjectPackages } from '../project-packages.model';
-import { Optional } from '@nestjs/common';
-=======
 import { IsNotEmpty, IsString, IsUUID, IsOptional } from 'class-validator';
->>>>>>> 5136689a
 
 /**
  * @deprecated We don't need project upsert
@@ -28,13 +23,9 @@
   projectId?: string;
 
   @Field(() => [String], { nullable: true })
-<<<<<<< HEAD
-  projectPackages: string[];
-=======
   @IsOptional()
   @IsString({ each: true })
   projectPackages?: string[];
->>>>>>> 5136689a
 }
 
 @InputType()
