--- conflicted
+++ resolved
@@ -8,12 +8,7 @@
   private static readonly logger = new Logger(ModelDownloader.name);
   private static readonly loadedModels = new Map<string, any>();
 
-  public static async downloadAllModels(
-<<<<<<< HEAD
-=======
-    progressCallback: ProgressCallback = () => {},
->>>>>>> 96a55d1d
-  ): Promise<void> {
+  public static async downloadAllModels(): Promise<void> {
     const configLoader = new ConfigLoader();
     configLoader.validateConfig();
     const chats = configLoader.get<{ [key: string]: ChatConfig }>('chats');
@@ -25,12 +20,7 @@
           ModelDownloader.logger.log(`Starting to load model: ${model}`);
           const pipelineInstance = await ModelDownloader.downloadModel(
             task,
-<<<<<<< HEAD
-            model
-=======
             model,
-            progressCallback,
->>>>>>> 96a55d1d
           );
           ModelDownloader.logger.log(`Model loaded successfully: ${model}`);
           this.loadedModels.set(chatKey, pipelineInstance);
@@ -52,16 +42,9 @@
     task: string,
     model: string,
   ): Promise<any> {
-<<<<<<< HEAD
     let pipelineInstance = await pipeline(task as PipelineType, model);
     console.log(pipelineInstance);
     return pipelineInstance;
-=======
-    const pipelineOptions = progressCallback
-      ? { progress_callback: progressCallback }
-      : undefined;
-    return pipeline(task as PipelineType, model, pipelineOptions);
->>>>>>> 96a55d1d
   }
 
   public static getModel(chatKey: string): any {
