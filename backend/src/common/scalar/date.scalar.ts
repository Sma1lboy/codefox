--- conflicted
+++ resolved
@@ -9,38 +9,9 @@
     return new Date(value); // value from the client
   }
 
-<<<<<<< HEAD
   serialize(value: Date): number {
     return value.getTime();
   }
-
-=======
-  serialize(value: unknown): number {
-    let date: Date;
-
-    if (value instanceof Date) {
-      date = value;
-    } else if (typeof value === 'string' || typeof value === 'number') {
-      date = new Date(value);
-    } else {
-      console.log(value);
-      console.log(
-        `Expected a Date object or a value that can be converted to a Date, but got: ${typeof value}`,
-      );
-      throw new TypeError(
-        `Expected a Date object or a convertible value, but got: ${typeof value}`,
-      );
-    }
-
-    if (isNaN(date.getTime())) {
-      console.log(value);
-      console.log('Invalid date value provided.');
-      throw new TypeError('Invalid date value provided.');
-    }
-
-    return date.getTime();
-  }
->>>>>>> d06b9115
 
   parseLiteral(ast: ValueNode): Date {
     if (ast.kind === Kind.INT) {
