--- conflicted
+++ resolved
@@ -74,15 +74,5 @@
   delta: ChatCompletionDelta;
 
   @Field({ nullable: true })
-<<<<<<< HEAD
   finishReason: string | null;
-}
-
-@InputType('ChatInputType')
-export class ChatInput {
-  @Field()
-  message: string;
-=======
-  finish_reason: string | null;
->>>>>>> 2043f4c2
 }