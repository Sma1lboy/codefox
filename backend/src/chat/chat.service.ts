import { Injectable, Logger } from '@nestjs/common';
import { HttpService } from '@nestjs/axios';
import { ChatCompletionChunk, Chat, StreamStatus } from './chat.model';
import { Message, MessageRole } from 'src/chat/message.model';
import { InjectRepository } from '@nestjs/typeorm';
import { Repository } from 'typeorm';
import { User } from 'src/user/user.model';
import {
  ChatInput,
  NewChatInput,
  UpdateChatTitleInput,
} from 'src/chat/dto/chat.input';
<<<<<<< HEAD
import { CustomAsyncIterableIterator } from 'src/common/model-provider/types';
import { ModelProvider } from 'src/common/model-provider';
=======

type CustomAsyncIterableIterator<T> = AsyncIterator<T> & {
  [Symbol.asyncIterator](): AsyncIterableIterator<T>;
};
>>>>>>> 1d706f19

@Injectable()
export class ChatProxyService {
  private readonly logger = new Logger('ChatProxyService');
  private models: ModelProvider;

<<<<<<< HEAD
  constructor(private httpService: HttpService) {
    this.models = ModelProvider.getInstance();
=======
  constructor(private httpService: HttpService) {}

  streamChat(
    input: ChatInput,
  ): CustomAsyncIterableIterator<ChatCompletionChunk> {
    this.logger.debug(
      `Request chat input: ${input.message} with model: ${input.model}`,
    );
    let isDone = false;
    let responseSubscription: any;
    const chunkQueue: ChatCompletionChunk[] = [];
    let resolveNextChunk:
      | ((value: IteratorResult<ChatCompletionChunk>) => void)
      | null = null;

    const iterator: CustomAsyncIterableIterator<ChatCompletionChunk> = {
      next: () => {
        return new Promise<IteratorResult<ChatCompletionChunk>>((resolve) => {
          if (chunkQueue.length > 0) {
            resolve({ done: false, value: chunkQueue.shift()! });
          } else if (isDone) {
            resolve({ done: true, value: undefined });
          } else {
            resolveNextChunk = resolve;
          }
        });
      },
      return: () => {
        isDone = true;
        if (responseSubscription) {
          responseSubscription.unsubscribe();
        }
        return Promise.resolve({ done: true, value: undefined });
      },
      throw: (error) => {
        isDone = true;
        if (responseSubscription) {
          responseSubscription.unsubscribe();
        }
        return Promise.reject(error);
      },
      [Symbol.asyncIterator]() {
        return this;
      },
    };

    responseSubscription = this.httpService
      .post(
        'http://localhost:3001/chat/completion',
        { content: input.message, model: input.model },
        { responseType: 'stream' },
      )
      .subscribe({
        next: (response) => {
          let buffer = '';
          response.data.on('data', (chunk: Buffer) => {
            buffer += chunk.toString();
            let newlineIndex;
            while ((newlineIndex = buffer.indexOf('\n')) !== -1) {
              const line = buffer.slice(0, newlineIndex).trim();
              buffer = buffer.slice(newlineIndex + 1);

              if (line.startsWith('data: ')) {
                const jsonStr = line.slice(6);
                // TODO: don't remove rn
                if (jsonStr === '[DONE]') {
                  return;
                }
                // if (jsonStr === '[DONE]') {
                //   const doneChunk: ChatCompletionChunk = {
                //     id: 'done',
                //     object: 'chat.completion.chunk',
                //     created: Date.now(),
                //     model: '',
                //     systemFingerprint: null,
                //     choices: [],
                //     status: StreamStatus.DONE,
                //   };

                //   if (resolveNextChunk) {
                //     resolveNextChunk({ done: false, value: doneChunk });
                //     resolveNextChunk = null;
                //   } else {
                //     chunkQueue.push(doneChunk);
                //   }
                //   return;
                // }
                try {
                  const parsed = JSON.parse(jsonStr);
                  if (this.isValidChunk(parsed)) {
                    const parsedChunk: ChatCompletionChunk = {
                      ...parsed,
                      status: StreamStatus.STREAMING,
                    };

                    if (resolveNextChunk) {
                      resolveNextChunk({ done: false, value: parsedChunk });
                      resolveNextChunk = null;
                    } else {
                      chunkQueue.push(parsedChunk);
                    }
                  } else {
                    this.logger.warn('Invalid chunk received:', parsed);
                  }
                } catch (error) {
                  this.logger.error('Error parsing chunk:', error);
                }
              }
            }
          });
          response.data.on('end', () => {
            this.logger.debug('Stream ended');
            if (!isDone) {
              const doneChunk: ChatCompletionChunk = {
                id: 'done',
                object: 'chat.completion.chunk',
                created: Date.now(),
                model: 'gpt-3.5-turbo',
                systemFingerprint: null,
                choices: [],
                status: StreamStatus.DONE,
              };

              if (resolveNextChunk) {
                resolveNextChunk({ done: false, value: doneChunk });
                resolveNextChunk = null;
              } else {
                chunkQueue.push(doneChunk);
              }
            }

            setTimeout(() => {
              isDone = true;
              if (resolveNextChunk) {
                resolveNextChunk({ done: true, value: undefined });
                resolveNextChunk = null;
              }
            }, 0);
          });
        },
        error: (error) => {
          this.logger.error('Error in stream:', error);
          const doneChunk: ChatCompletionChunk = {
            id: 'done',
            object: 'chat.completion.chunk',
            created: Date.now(),
            model: 'gpt-3.5-turbo',
            systemFingerprint: null,
            choices: [],
            status: StreamStatus.DONE,
          };

          if (resolveNextChunk) {
            resolveNextChunk({ done: false, value: doneChunk });
            setTimeout(() => {
              isDone = true;
              resolveNextChunk?.({ done: true, value: undefined });
              resolveNextChunk = null;
            }, 0);
          } else {
            chunkQueue.push(doneChunk);
            setTimeout(() => {
              isDone = true;
            }, 0);
          }
        },
      });

    return iterator;
>>>>>>> 1d706f19
  }

  streamChat(
    input: ChatInput,
  ): CustomAsyncIterableIterator<ChatCompletionChunk> {
    return this.models.chat(input.message, input.model, input.chatId);
  }

  async fetchModelTags(): Promise<any> {
    return this.models.fetchModelsName();
  }
}

@Injectable()
export class ChatService {
  constructor(
    @InjectRepository(Chat)
    private chatRepository: Repository<Chat>,
    @InjectRepository(User)
    private userRepository: Repository<User>,
    @InjectRepository(Message)
    private messageRepository: Repository<Message>,
  ) {}

  async getChatHistory(chatId: string): Promise<Message[]> {
    const chat = await this.chatRepository.findOne({
      where: { id: chatId, isDeleted: false },
      relations: ['messages'],
    });

    if (chat && chat.messages) {
      // Sort messages by createdAt in ascending order
      chat.messages = chat.messages
        .filter((message) => !message.isDeleted)
        .sort((a, b) => a.createdAt.getTime() - b.createdAt.getTime());
    }

    return chat ? chat.messages : [];
  }

  async getMessageById(messageId: string): Promise<Message> {
    return await this.messageRepository.findOne({
      where: { id: messageId, isDeleted: false },
    });
  }

  async getChatDetails(chatId: string): Promise<Chat> {
    const chat = await this.chatRepository.findOne({
      where: { id: chatId, isDeleted: false },
      relations: ['messages'],
    });

    if (chat) {
      // Filter out messages that are soft-deleted
      chat.messages = chat.messages.filter((message) => !message.isDeleted);
    }

    return chat;
  }

  async createChat(userId: string, newChatInput: NewChatInput): Promise<Chat> {
    // Fetch the user entity using the userId
    const user = await this.userRepository.findOne({ where: { id: userId } });
    if (!user) {
      throw new Error('User not found');
    }

    // Create a new chat and associate it with the user
    const newChat = this.chatRepository.create({
      title: newChatInput.title,
      messages: [],
      createdAt: new Date(),
      updatedAt: new Date(),
      user: user, // Associate the user with the chat
    });

    return await this.chatRepository.save(newChat);
  }

  async deleteChat(chatId: string): Promise<boolean> {
    const chat = await this.chatRepository.findOne({
      where: { id: chatId, isDeleted: false },
      relations: ['messages'],
    });

    if (chat) {
      // Soft delete the chat
      chat.isDeleted = true;
      chat.isActive = false;
      await this.chatRepository.save(chat);

      // Soft delete all associated messages
      await this.messageRepository.update(
        { chat: { id: chatId }, isDeleted: false },
        { isDeleted: true, isActive: false },
      );

      return true;
    }
    return false;
  }

  async clearChatHistory(chatId: string): Promise<boolean> {
    const chat = await this.chatRepository.findOne({
      where: { id: chatId, isDeleted: false },
      relations: ['messages'],
    });
    if (chat) {
      await this.messageRepository.update(
        { chat: { id: chatId }, isDeleted: false },
        { isDeleted: true, isActive: false },
      );
      chat.updatedAt = new Date();
      await this.chatRepository.save(chat);
      return true;
    }
    return false;
  }

  async updateChatTitle(
    upateChatTitleInput: UpdateChatTitleInput,
  ): Promise<Chat> {
    const chat = await this.chatRepository.findOne({
      where: { id: upateChatTitleInput.chatId, isDeleted: false },
    });
    new Logger('chat').log('chat', chat);
    if (chat) {
      chat.title = upateChatTitleInput.title;
      chat.updatedAt = new Date();
      return await this.chatRepository.save(chat);
    }
    return null;
  }

  async saveMessage(
    chatId: string,
    messageContent: string,
    role: MessageRole,
  ): Promise<Message> {
    // Find the chat instance
    const chat = await this.chatRepository.findOne({ where: { id: chatId } });
    //if the chat id not exist, dont save this messages
    if (!chat) {
      return null;
    }

    // Create a new message associated with the chat
    const message = this.messageRepository.create({
      content: messageContent,
      role: role,
      chat,
      createdAt: new Date(),
    });

    // Save the message to the database
    return await this.messageRepository.save(message);
  }

  async getChatWithUser(chatId: string): Promise<Chat | null> {
    return this.chatRepository.findOne({
      where: { id: chatId, isDeleted: false },
      relations: ['user'], // Only load the user relation
    });
  }
}<|MERGE_RESOLUTION|>--- conflicted
+++ resolved
@@ -10,195 +10,17 @@
   NewChatInput,
   UpdateChatTitleInput,
 } from 'src/chat/dto/chat.input';
-<<<<<<< HEAD
 import { CustomAsyncIterableIterator } from 'src/common/model-provider/types';
 import { ModelProvider } from 'src/common/model-provider';
-=======
 
-type CustomAsyncIterableIterator<T> = AsyncIterator<T> & {
-  [Symbol.asyncIterator](): AsyncIterableIterator<T>;
-};
->>>>>>> 1d706f19
 
 @Injectable()
 export class ChatProxyService {
   private readonly logger = new Logger('ChatProxyService');
   private models: ModelProvider;
 
-<<<<<<< HEAD
   constructor(private httpService: HttpService) {
     this.models = ModelProvider.getInstance();
-=======
-  constructor(private httpService: HttpService) {}
-
-  streamChat(
-    input: ChatInput,
-  ): CustomAsyncIterableIterator<ChatCompletionChunk> {
-    this.logger.debug(
-      `Request chat input: ${input.message} with model: ${input.model}`,
-    );
-    let isDone = false;
-    let responseSubscription: any;
-    const chunkQueue: ChatCompletionChunk[] = [];
-    let resolveNextChunk:
-      | ((value: IteratorResult<ChatCompletionChunk>) => void)
-      | null = null;
-
-    const iterator: CustomAsyncIterableIterator<ChatCompletionChunk> = {
-      next: () => {
-        return new Promise<IteratorResult<ChatCompletionChunk>>((resolve) => {
-          if (chunkQueue.length > 0) {
-            resolve({ done: false, value: chunkQueue.shift()! });
-          } else if (isDone) {
-            resolve({ done: true, value: undefined });
-          } else {
-            resolveNextChunk = resolve;
-          }
-        });
-      },
-      return: () => {
-        isDone = true;
-        if (responseSubscription) {
-          responseSubscription.unsubscribe();
-        }
-        return Promise.resolve({ done: true, value: undefined });
-      },
-      throw: (error) => {
-        isDone = true;
-        if (responseSubscription) {
-          responseSubscription.unsubscribe();
-        }
-        return Promise.reject(error);
-      },
-      [Symbol.asyncIterator]() {
-        return this;
-      },
-    };
-
-    responseSubscription = this.httpService
-      .post(
-        'http://localhost:3001/chat/completion',
-        { content: input.message, model: input.model },
-        { responseType: 'stream' },
-      )
-      .subscribe({
-        next: (response) => {
-          let buffer = '';
-          response.data.on('data', (chunk: Buffer) => {
-            buffer += chunk.toString();
-            let newlineIndex;
-            while ((newlineIndex = buffer.indexOf('\n')) !== -1) {
-              const line = buffer.slice(0, newlineIndex).trim();
-              buffer = buffer.slice(newlineIndex + 1);
-
-              if (line.startsWith('data: ')) {
-                const jsonStr = line.slice(6);
-                // TODO: don't remove rn
-                if (jsonStr === '[DONE]') {
-                  return;
-                }
-                // if (jsonStr === '[DONE]') {
-                //   const doneChunk: ChatCompletionChunk = {
-                //     id: 'done',
-                //     object: 'chat.completion.chunk',
-                //     created: Date.now(),
-                //     model: '',
-                //     systemFingerprint: null,
-                //     choices: [],
-                //     status: StreamStatus.DONE,
-                //   };
-
-                //   if (resolveNextChunk) {
-                //     resolveNextChunk({ done: false, value: doneChunk });
-                //     resolveNextChunk = null;
-                //   } else {
-                //     chunkQueue.push(doneChunk);
-                //   }
-                //   return;
-                // }
-                try {
-                  const parsed = JSON.parse(jsonStr);
-                  if (this.isValidChunk(parsed)) {
-                    const parsedChunk: ChatCompletionChunk = {
-                      ...parsed,
-                      status: StreamStatus.STREAMING,
-                    };
-
-                    if (resolveNextChunk) {
-                      resolveNextChunk({ done: false, value: parsedChunk });
-                      resolveNextChunk = null;
-                    } else {
-                      chunkQueue.push(parsedChunk);
-                    }
-                  } else {
-                    this.logger.warn('Invalid chunk received:', parsed);
-                  }
-                } catch (error) {
-                  this.logger.error('Error parsing chunk:', error);
-                }
-              }
-            }
-          });
-          response.data.on('end', () => {
-            this.logger.debug('Stream ended');
-            if (!isDone) {
-              const doneChunk: ChatCompletionChunk = {
-                id: 'done',
-                object: 'chat.completion.chunk',
-                created: Date.now(),
-                model: 'gpt-3.5-turbo',
-                systemFingerprint: null,
-                choices: [],
-                status: StreamStatus.DONE,
-              };
-
-              if (resolveNextChunk) {
-                resolveNextChunk({ done: false, value: doneChunk });
-                resolveNextChunk = null;
-              } else {
-                chunkQueue.push(doneChunk);
-              }
-            }
-
-            setTimeout(() => {
-              isDone = true;
-              if (resolveNextChunk) {
-                resolveNextChunk({ done: true, value: undefined });
-                resolveNextChunk = null;
-              }
-            }, 0);
-          });
-        },
-        error: (error) => {
-          this.logger.error('Error in stream:', error);
-          const doneChunk: ChatCompletionChunk = {
-            id: 'done',
-            object: 'chat.completion.chunk',
-            created: Date.now(),
-            model: 'gpt-3.5-turbo',
-            systemFingerprint: null,
-            choices: [],
-            status: StreamStatus.DONE,
-          };
-
-          if (resolveNextChunk) {
-            resolveNextChunk({ done: false, value: doneChunk });
-            setTimeout(() => {
-              isDone = true;
-              resolveNextChunk?.({ done: true, value: undefined });
-              resolveNextChunk = null;
-            }, 0);
-          } else {
-            chunkQueue.push(doneChunk);
-            setTimeout(() => {
-              isDone = true;
-            }, 0);
-          }
-        },
-      });
-
-    return iterator;
->>>>>>> 1d706f19
   }
 
   streamChat(
