import { BuildHandler, BuildResult } from 'src/build-system/types';
import { BuilderContext } from 'src/build-system/context';
import { prompts } from './prompt';
import { ModelProvider } from 'src/common/model-provider';
import { Logger } from '@nestjs/common';
import { removeCodeBlockFences } from 'src/build-system/utils/strings';
<<<<<<< HEAD
import { BuildMonitor } from 'src/build-system/monitor';
import { chatSyncWithClocker } from 'src/build-system/utils/handler-helper';
import { MessageInterface } from 'src/common/model-provider/types';
=======
import {
  MissingConfigurationError,
  ModelUnavailableError,
  ResponseParsingError,
} from 'src/build-system/errors';
>>>>>>> 5a2307c2

export class PRDHandler implements BuildHandler {
  readonly id = 'op:PRD';
  readonly logger: Logger = new Logger('PRDHandler');

  async run(context: BuilderContext): Promise<BuildResult> {
    this.logger.log('Generating PRD...');

    // Extract project data from the context
    const projectName =
      context.getGlobalContext('projectName') || 'Default Project Name';
    const description =
      context.getGlobalContext('description') || 'Default Description';
    const platform = context.getGlobalContext('platform') || 'Default Platform';

    // Validate extracted data
    if (!projectName || typeof projectName !== 'string') {
      throw new MissingConfigurationError('Missing or invalid projectName.');
    }
    if (!description || typeof description !== 'string') {
      throw new MissingConfigurationError('Missing or invalid description.');
    }
    if (!platform || typeof platform !== 'string') {
      throw new MissingConfigurationError('Missing or invalid platform.');
    }

    // Generate the prompt dynamically
    const prompt = prompts.generatePRDPrompt(
      projectName,
      description,
      platform,
    );

<<<<<<< HEAD
    // Send the prompt to the LLM server and process the response
    const prdContent = await this.generatePRDFromLLM(context, prompt);
=======
    try {
      // Send the prompt to the LLM server and process the response
      const prdContent = await this.generatePRDFromLLM(prompt);

      if (!prdContent || prdContent.trim() === '') {
        throw new ResponseParsingError('Generated PRD content is empty.');
      }
>>>>>>> 5a2307c2

      return {
        success: true,
        data: removeCodeBlockFences(prdContent),
      };
    } catch (error) {
      this.logger.error('Error during PRD generation:', error);
      throw new ResponseParsingError('Failed to generate PRD.');
    }
  }

<<<<<<< HEAD
  private async generatePRDFromLLM(context: BuilderContext, prompt: string): Promise<string> {
    const modelProvider = ModelProvider.getInstance();

    let messages: MessageInterface[] = [{content: prompt, role: 'system'}];
    const prdContent  = await chatSyncWithClocker(context, messages, 'gpt-4o-mini', 'generatePRDFromLLM', this.id);
    this.logger.log('Received full PRD content from LLM server.');
    return prdContent;
=======
  private async generatePRDFromLLM(prompt: string): Promise<string> {
    try {
      const modelProvider = ModelProvider.getInstance();
      const prdContent = await modelProvider.chatSync({
        model: 'gpt-4o-mini',
        messages: [{ content: prompt, role: 'system' }],
      });

      if (!prdContent || prdContent.trim() === '') {
        throw new ModelUnavailableError(
          'LLM server returned empty PRD content.',
        );
      }

      this.logger.log('Received full PRD content from LLM server.');
      return prdContent;
    } catch (error) {
      throw error;
    }
>>>>>>> 5a2307c2
  }
}<|MERGE_RESOLUTION|>--- conflicted
+++ resolved
@@ -1,20 +1,15 @@
 import { BuildHandler, BuildResult } from 'src/build-system/types';
 import { BuilderContext } from 'src/build-system/context';
 import { prompts } from './prompt';
-import { ModelProvider } from 'src/common/model-provider';
 import { Logger } from '@nestjs/common';
 import { removeCodeBlockFences } from 'src/build-system/utils/strings';
-<<<<<<< HEAD
-import { BuildMonitor } from 'src/build-system/monitor';
 import { chatSyncWithClocker } from 'src/build-system/utils/handler-helper';
 import { MessageInterface } from 'src/common/model-provider/types';
-=======
 import {
   MissingConfigurationError,
   ModelUnavailableError,
   ResponseParsingError,
 } from 'src/build-system/errors';
->>>>>>> 5a2307c2
 
 export class PRDHandler implements BuildHandler {
   readonly id = 'op:PRD';
@@ -48,18 +43,13 @@
       platform,
     );
 
-<<<<<<< HEAD
-    // Send the prompt to the LLM server and process the response
-    const prdContent = await this.generatePRDFromLLM(context, prompt);
-=======
     try {
       // Send the prompt to the LLM server and process the response
-      const prdContent = await this.generatePRDFromLLM(prompt);
+    const prdContent = await this.generatePRDFromLLM(context, prompt);
 
       if (!prdContent || prdContent.trim() === '') {
         throw new ResponseParsingError('Generated PRD content is empty.');
       }
->>>>>>> 5a2307c2
 
       return {
         success: true,
@@ -70,24 +60,10 @@
       throw new ResponseParsingError('Failed to generate PRD.');
     }
   }
-
-<<<<<<< HEAD
-  private async generatePRDFromLLM(context: BuilderContext, prompt: string): Promise<string> {
-    const modelProvider = ModelProvider.getInstance();
-
-    let messages: MessageInterface[] = [{content: prompt, role: 'system'}];
+  private async generatePRDFromLLM(context: BuilderContext,prompt: string): Promise<string> {
+    try {
+      let messages: MessageInterface[] = [{content: prompt, role: 'system'}];
     const prdContent  = await chatSyncWithClocker(context, messages, 'gpt-4o-mini', 'generatePRDFromLLM', this.id);
-    this.logger.log('Received full PRD content from LLM server.');
-    return prdContent;
-=======
-  private async generatePRDFromLLM(prompt: string): Promise<string> {
-    try {
-      const modelProvider = ModelProvider.getInstance();
-      const prdContent = await modelProvider.chatSync({
-        model: 'gpt-4o-mini',
-        messages: [{ content: prompt, role: 'system' }],
-      });
-
       if (!prdContent || prdContent.trim() === '') {
         throw new ModelUnavailableError(
           'LLM server returned empty PRD content.',
@@ -99,6 +75,5 @@
     } catch (error) {
       throw error;
     }
->>>>>>> 5a2307c2
   }
 }