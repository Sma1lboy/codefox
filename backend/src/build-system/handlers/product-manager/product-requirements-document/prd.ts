--- conflicted
+++ resolved
@@ -3,9 +3,6 @@
 import { prompts } from './prompt';
 import { Logger } from '@nestjs/common';
 import { removeCodeBlockFences } from 'src/build-system/utils/strings';
-<<<<<<< HEAD
-import { OpenAIModelProvider } from 'src/common/model-provider/openai-model-provider';
-=======
 import { chatSyncWithClocker } from 'src/build-system/utils/handler-helper';
 import { MessageInterface } from 'src/common/model-provider/types';
 import {
@@ -13,7 +10,7 @@
   ModelUnavailableError,
   ResponseParsingError,
 } from 'src/build-system/errors';
->>>>>>> 71937ddc
+import { OpenAIModelProvider } from 'src/common/model-provider/openai-model-provider';
 
 export class PRDHandler implements BuildHandler {
   readonly id = 'op:PRD';
@@ -84,21 +81,10 @@
         );
       }
 
-<<<<<<< HEAD
-  private async generatePRDFromLLM(prompt: string): Promise<string> {
-    const modelProvider = OpenAIModelProvider.getInstance();
-    const prdContent = await modelProvider.chatSync({
-      model: 'gpt-4o-mini',
-      messages: [{ content: prompt, role: 'system' }],
-    });
-    this.logger.log('Received full PRD content from LLM server.');
-    return prdContent;
-=======
       this.logger.log('Received full PRD content from LLM server.');
       return prdContent;
     } catch (error) {
       throw new ModelUnavailableError('Model is unavailable: ' + error);
     }
->>>>>>> 71937ddc
   }
 }