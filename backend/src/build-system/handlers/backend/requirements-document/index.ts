--- conflicted
+++ resolved
@@ -3,20 +3,15 @@
 import { generateBackendOverviewPrompt } from './prompt';
 import { Logger } from '@nestjs/common';
 import { removeCodeBlockFences } from 'src/build-system/utils/strings';
-<<<<<<< HEAD
-import { BuildMonitor } from 'src/build-system/monitor';
 import { chatSyncWithClocker } from 'src/build-system/utils/handler-helper';
 import { MessageInterface } from 'src/common/model-provider/types';
-=======
 import {
+  MissingConfigurationError,
+  
+  ModelUnavailableError,
+  
   ResponseParsingError,
-  MissingConfigurationError,
-  ModelTimeoutError,
-  TemporaryServiceUnavailableError,
-  RateLimitExceededError,
-  ModelUnavailableError,
 } from 'src/build-system/errors';
->>>>>>> 5a2307c2
 
 type BackendRequirementResult = {
   overview: string;
@@ -73,25 +68,19 @@
     );
 
     let backendOverview: string;
+    
     try {
-<<<<<<< HEAD
       let messages: MessageInterface[] = [{content: overviewPrompt, role: 'system'}];
       backendOverview = await chatSyncWithClocker(context, messages, 'gpt-4o-mini', 'generateBackendOverviewPrompt', this.id);
-=======
-      backendOverview = await context.model.chatSync({
-        model: 'gpt-4o-mini',
-        messages: [{ content: overviewPrompt, role: 'system' }],
-      });
 
       if (!backendOverview) {
-        throw new ModelTimeoutError(
+        throw new ModelUnavailableError(
           'The model did not respond within the expected time.',
         );
       }
       if (backendOverview.trim() === '') {
         throw new ResponseParsingError('Generated backend overview is empty.');
       }
->>>>>>> 5a2307c2
     } catch (error) {
       throw error;
     }
