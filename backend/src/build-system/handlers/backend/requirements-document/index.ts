--- conflicted
+++ resolved
@@ -3,17 +3,11 @@
 import { generateBackendOverviewPrompt } from './prompt';
 import { Logger } from '@nestjs/common';
 import { removeCodeBlockFences } from 'src/build-system/utils/strings';
-<<<<<<< HEAD
-
-=======
-import { chatSyncWithClocker } from 'src/build-system/utils/handler-helper';
-import { MessageInterface } from 'src/common/model-provider/types';
->>>>>>> 4b6872b7
 import {
   MissingConfigurationError,
   ModelUnavailableError,
-  ResponseParsingError,
 } from 'src/build-system/errors';
+import { chatSyncWithClocker } from 'src/build-system/utils/handler-helper';
 
 type BackendRequirementResult = {
   overview: string;
@@ -72,32 +66,15 @@
     let backendOverview: string;
 
     try {
-<<<<<<< HEAD
-      backendOverview = await context.model.chatSync({
-        model: 'gpt-4o-mini',
-        messages: [{ content: overviewPrompt, role: 'system' }],
-      });
-=======
-      const messages: MessageInterface[] = [
-        { content: overviewPrompt, role: 'system' },
-      ];
       backendOverview = await chatSyncWithClocker(
         context,
-        messages,
-        'gpt-4o-mini',
+        {
+          model: 'gpt-4o-mini',
+          messages: [{ content: overviewPrompt, role: 'system' }],
+        },
         'generateBackendOverviewPrompt',
         this.id,
       );
-
-      if (!backendOverview) {
-        throw new ModelUnavailableError(
-          'The model did not respond within the expected time.',
-        );
-      }
-      if (backendOverview.trim() === '') {
-        throw new ResponseParsingError('Generated backend overview is empty.');
-      }
->>>>>>> 4b6872b7
     } catch (error) {
       throw new ModelUnavailableError('Model is unavailable:' + error);
     }
