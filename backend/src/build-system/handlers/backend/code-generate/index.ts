--- conflicted
+++ resolved
@@ -3,23 +3,18 @@
 import { generateBackendCodePrompt } from './prompt';
 import { saveGeneratedCode } from 'src/build-system/utils/files';
 import * as path from 'path';
-import { formatResponse } from 'src/build-system/utils/strings';
 import {
-<<<<<<< HEAD
   formatResponse,
-  parseGenerateTag,
-  removeCodeBlockFences,
 } from 'src/build-system/utils/strings';
-import { BuildMonitor } from 'src/build-system/monitor';
 import { chatSyncWithClocker } from 'src/build-system/utils/handler-helper';
 import { MessageInterface } from 'src/common/model-provider/types';
-=======
+import {
   FileWriteError,
   InvalidParameterError,
   MissingConfigurationError,
   ResponseParsingError,
 } from 'src/build-system/errors';
->>>>>>> 5a2307c2
+import { Logger } from '@nestjs/common';
 
 /**
  * BackendCodeHandler is responsible for generating the backend codebase
@@ -54,7 +49,7 @@
       );
     }
 
-    if (typeof databaseSchemas !== 'object') {
+    if (!databaseSchemas) {
       throw new InvalidParameterError(
         'databaseSchemas should be a valid object.',
       );
@@ -76,23 +71,16 @@
       dependencyFile,
     );
 
-    const modelResponse = await context.model.chatSync({
-      model: 'gpt-4o-mini',
-      messages: [{ content: backendCodePrompt, role: 'system' }],
-    });
-
     let generatedCode: string;
     try {
-<<<<<<< HEAD
       // Invoke the language model to generate the backend code
       let messages: MessageInterface[] = [{content: backendCodePrompt, role: 'system'}];
       const modelResponse = await chatSyncWithClocker(context, messages, 'gpt-4o-mini', 'generateBackendCode', this.id);
 
-      const generatedCode = formatResponse(modelResponse);
+      generatedCode = formatResponse(modelResponse);
 
       const uuid = context.getGlobalContext('projectUUID');
       saveGeneratedCode(path.join(uuid, 'backend', currentFile), generatedCode);
-=======
       generatedCode = formatResponse(modelResponse);
       if (!generatedCode) {
         throw new ResponseParsingError('Response tag extraction failed.');
@@ -105,7 +93,6 @@
         'Error occurred while parsing the model response.',
       );
     }
->>>>>>> 5a2307c2
 
     // Save the generated code to the specified location
     const uuid = context.getGlobalContext('projectUUID');
