import { BuildHandler, BuildResult } from 'src/build-system/types';
import { BuilderContext } from 'src/build-system/context';
import { prompts } from './prompt';
import { ModelProvider } from 'src/common/model-provider';
import { Logger } from '@nestjs/common';
import { removeCodeBlockFences } from 'src/build-system/utils/strings';
<<<<<<< HEAD
import { BuildMonitor } from 'src/build-system/monitor';
import { MessageInterface } from 'src/common/model-provider/types';
import { chatSyncWithClocker } from 'src/build-system/utils/handler-helper';
=======
import {
  MissingConfigurationError,
  ResponseParsingError,
} from 'src/build-system/errors';
>>>>>>> 5a2307c2

export class UXSMDHandler implements BuildHandler<string> {
  readonly id = 'op:UX:SMD';
  private readonly logger = new Logger('UXSMDHandler');

  async run(context: BuilderContext): Promise<BuildResult<string>> {
    this.logger.log('Generating UXSMD...');

    // Extract project data from the context
    const projectName =
      context.getGlobalContext('projectName') || 'Default Project Name';
    const platform = context.getGlobalContext('platform') || 'Default Platform';
    const prdContent = context.getNodeData('op:PRD');

    // Validate required data
    if (!projectName || typeof projectName !== 'string') {
      throw new MissingConfigurationError('Missing or invalid projectName.');
    }
    if (!platform || typeof platform !== 'string') {
      throw new MissingConfigurationError('Missing or invalid platform.');
    }
    if (!prdContent || typeof prdContent !== 'string') {
      throw new MissingConfigurationError('Missing or invalid PRD content.');
    }

    // Generate the prompt dynamically
    const prompt = prompts.generateUxsmdrompt(
      projectName,
      prdContent,
      platform,
    );

<<<<<<< HEAD
    // Send the prompt to the LLM server and process the response
    const uxsmdContent = await this.generateUXSMDFromLLM(context, prompt);
=======
    try {
      // Generate UXSMD content using the language model
      const uxsmdContent = await this.generateUXSMDFromLLM(prompt);

      if (!uxsmdContent || uxsmdContent.trim() === '') {
        this.logger.error('Generated UXSMD content is empty.');
        throw new ResponseParsingError('Generated UXSMD content is empty.');
      }
>>>>>>> 5a2307c2

      // Store the generated document in the context
      context.setGlobalContext('uxsmdDocument', uxsmdContent);

      this.logger.log('Successfully generated UXSMD content.');
      return {
        success: true,
        data: removeCodeBlockFences(uxsmdContent),
      };
    } catch (error) {
      throw error;
    }
  }

  private async generateUXSMDFromLLM(context: BuilderContext, prompt: string): Promise<string> {
    const modelProvider = ModelProvider.getInstance();
    const model = 'gpt-4o-mini';

<<<<<<< HEAD
    let messages: MessageInterface[] = [{content: prompt, role: 'system'}];
    const uxsmdContent = await chatSyncWithClocker(context, messages, 'gpt-4o-mini', 'generateUXSMDFromLLM', this.id);
    this.logger.log('Received full UXSMD content from LLM server.');
    return uxsmdContent;
=======
    try {
      const uxsmdContent = await modelProvider.chatSync({
        model,
        messages: [{ content: prompt, role: 'system' }],
      });

      this.logger.log('Received full UXSMD content from LLM server.');
      return uxsmdContent;
    } catch (error) {
      if (error.message.includes('timeout')) {
        throw new ResponseParsingError(
          'Timeout occurred while communicating with the model.',
        );
      }
      if (error.message.includes('service unavailable')) {
        throw new ResponseParsingError(
          'Model service is temporarily unavailable.',
        );
      }
      if (error.message.includes('rate limit')) {
        throw new ResponseParsingError(
          'Rate limit exceeded while communicating with the model.',
        );
      }

      this.logger.error(
        'Unexpected error communicating with the LLM server:',
        error,
      );
      throw new ResponseParsingError(
        'Failed to communicate with the LLM server.',
      );
    }
>>>>>>> 5a2307c2
  }
}<|MERGE_RESOLUTION|>--- conflicted
+++ resolved
@@ -1,19 +1,14 @@
 import { BuildHandler, BuildResult } from 'src/build-system/types';
 import { BuilderContext } from 'src/build-system/context';
 import { prompts } from './prompt';
-import { ModelProvider } from 'src/common/model-provider';
 import { Logger } from '@nestjs/common';
 import { removeCodeBlockFences } from 'src/build-system/utils/strings';
-<<<<<<< HEAD
-import { BuildMonitor } from 'src/build-system/monitor';
 import { MessageInterface } from 'src/common/model-provider/types';
 import { chatSyncWithClocker } from 'src/build-system/utils/handler-helper';
-=======
 import {
   MissingConfigurationError,
   ResponseParsingError,
 } from 'src/build-system/errors';
->>>>>>> 5a2307c2
 
 export class UXSMDHandler implements BuildHandler<string> {
   readonly id = 'op:UX:SMD';
@@ -46,19 +41,16 @@
       platform,
     );
 
-<<<<<<< HEAD
     // Send the prompt to the LLM server and process the response
-    const uxsmdContent = await this.generateUXSMDFromLLM(context, prompt);
-=======
+   
     try {
       // Generate UXSMD content using the language model
-      const uxsmdContent = await this.generateUXSMDFromLLM(prompt);
+      const uxsmdContent = await this.generateUXSMDFromLLM(context, prompt);
 
       if (!uxsmdContent || uxsmdContent.trim() === '') {
         this.logger.error('Generated UXSMD content is empty.');
         throw new ResponseParsingError('Generated UXSMD content is empty.');
       }
->>>>>>> 5a2307c2
 
       // Store the generated document in the context
       context.setGlobalContext('uxsmdDocument', uxsmdContent);
@@ -74,21 +66,9 @@
   }
 
   private async generateUXSMDFromLLM(context: BuilderContext, prompt: string): Promise<string> {
-    const modelProvider = ModelProvider.getInstance();
-    const model = 'gpt-4o-mini';
-
-<<<<<<< HEAD
-    let messages: MessageInterface[] = [{content: prompt, role: 'system'}];
-    const uxsmdContent = await chatSyncWithClocker(context, messages, 'gpt-4o-mini', 'generateUXSMDFromLLM', this.id);
-    this.logger.log('Received full UXSMD content from LLM server.');
-    return uxsmdContent;
-=======
     try {
-      const uxsmdContent = await modelProvider.chatSync({
-        model,
-        messages: [{ content: prompt, role: 'system' }],
-      });
-
+      let messages: MessageInterface[] = [{content: prompt, role: 'system'}];
+      const uxsmdContent = await chatSyncWithClocker(context, messages, 'gpt-4o-mini', 'generateUXSMDFromLLM', this.id);
       this.logger.log('Received full UXSMD content from LLM server.');
       return uxsmdContent;
     } catch (error) {
@@ -116,6 +96,5 @@
         'Failed to communicate with the LLM server.',
       );
     }
->>>>>>> 5a2307c2
   }
 }