--- conflicted
+++ resolved
@@ -3,9 +3,6 @@
 import { prompts } from './prompt';
 import { Logger } from '@nestjs/common';
 import { removeCodeBlockFences } from 'src/build-system/utils/strings';
-<<<<<<< HEAD
-import { OpenAIModelProvider } from 'src/common/model-provider/openai-model-provider';
-=======
 import { MessageInterface } from 'src/common/model-provider/types';
 import { chatSyncWithClocker } from 'src/build-system/utils/handler-helper';
 import {
@@ -13,7 +10,7 @@
   ModelUnavailableError,
   ResponseParsingError,
 } from 'src/build-system/errors';
->>>>>>> 71937ddc
+import { OpenAIModelProvider } from 'src/common/model-provider/openai-model-provider';
 
 export class UXSMDHandler implements BuildHandler<string> {
   readonly id = 'op:UX:SMD';
@@ -57,14 +54,8 @@
         throw new ResponseParsingError('Generated UXSMD content is empty.');
       }
 
-<<<<<<< HEAD
-  private async generateUXSMDFromLLM(prompt: string): Promise<string> {
-    const modelProvider = OpenAIModelProvider.getInstance();
-    const model = 'gpt-4o-mini';
-=======
       // Store the generated document in the context
       context.setGlobalContext('uxsmdDocument', uxsmdContent);
->>>>>>> 71937ddc
 
       this.logger.log('Successfully generated UXSMD content.');
       return {
