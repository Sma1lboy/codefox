--- conflicted
+++ resolved
@@ -34,17 +34,14 @@
 //       throw new MissingConfigurationError('Missing or invalid PRD content.');
 //     }
 
-<<<<<<< HEAD
     // Generate the prompt dynamically
-    const prompt = prompts.generateUxsmdPrompt(projectName, platform);
-=======
+    // const prompt = prompts.generateUxsmdPrompt(projectName, platform);
 //     // Generate the prompt dynamically
 //     const prompt = prompts.generateUxsmdrompt(
 //       projectName,
 //       prdContent,
 //       platform,
 //     );
->>>>>>> d2a57b71
 
 //     // Send the prompt to the LLM server and process the response
 
