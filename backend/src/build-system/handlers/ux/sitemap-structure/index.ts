import { BuildHandler, BuildResult } from 'src/build-system/types';
import { BuilderContext } from 'src/build-system/context';
import { ModelProvider } from 'src/common/model-provider';
import { prompts } from './prompt';
import { Logger } from '@nestjs/common';
import { removeCodeBlockFences } from 'src/build-system/utils/strings';
<<<<<<< HEAD
import { BuildMonitor } from 'src/build-system/monitor';
import { chatSyncWithClocker } from 'src/build-system/utils/handler-helper';
import { MessageInterface } from 'src/common/model-provider/types';
=======
import {
  MissingConfigurationError,
  ResponseParsingError,
} from 'src/build-system/errors';
>>>>>>> 5a2307c2

// UXSMS: UX Sitemap Structure
export class UXSitemapStructureHandler implements BuildHandler<string> {
  readonly id = 'op:UX:SMS';
  private readonly logger = new Logger('UXSitemapStructureHandler');

  async run(context: BuilderContext): Promise<BuildResult<string>> {
    this.logger.log('Generating UX Sitemap Structure Document...');

    // Extract relevant data from the context
    const projectName =
      context.getGlobalContext('projectName') || 'Default Project Name';
    const sitemapDoc = context.getNodeData('op:UX:SMD');

    // Validate required parameters
    if (!projectName || typeof projectName !== 'string') {
      throw new MissingConfigurationError('Missing or invalid projectName.');
    }
    if (!sitemapDoc || typeof sitemapDoc !== 'string') {
      throw new MissingConfigurationError(
        'Missing or invalid sitemap document.',
      );
    }

    // Generate the prompt dynamically
    const prompt = prompts.generateUXSiteMapStructrePrompt(
      projectName,
      sitemapDoc,
      'web', // TODO: Change platform dynamically if necessary
    );

<<<<<<< HEAD
    let messages: MessageInterface[] = [{content: prompt, role: 'system'}];
    const uxStructureContent = await chatSyncWithClocker(context, messages, 'gpt-4o-mini', 'generateUXSiteMapStructre', this.id);
    
=======
    try {
      // Generate UX Structure content using the language model
      const uxStructureContent = await context.model.chatSync({
        model: 'gpt-4o-mini',
        messages: [{ content: prompt, role: 'system' }],
      });

      if (!uxStructureContent || uxStructureContent.trim() === '') {
        this.logger.error('Generated UX Sitemap Structure content is empty.');
        throw new ResponseParsingError(
          'Generated UX Sitemap Structure content is empty.',
        );
      }
>>>>>>> 5a2307c2

      this.logger.log('Successfully generated UX Sitemap Structure content.');
      return {
        success: true,
        data: removeCodeBlockFences(uxStructureContent),
      };
    } catch (error) {
      throw error;
    }
  }
}<|MERGE_RESOLUTION|>--- conflicted
+++ resolved
@@ -4,16 +4,12 @@
 import { prompts } from './prompt';
 import { Logger } from '@nestjs/common';
 import { removeCodeBlockFences } from 'src/build-system/utils/strings';
-<<<<<<< HEAD
-import { BuildMonitor } from 'src/build-system/monitor';
 import { chatSyncWithClocker } from 'src/build-system/utils/handler-helper';
 import { MessageInterface } from 'src/common/model-provider/types';
-=======
 import {
   MissingConfigurationError,
   ResponseParsingError,
 } from 'src/build-system/errors';
->>>>>>> 5a2307c2
 
 // UXSMS: UX Sitemap Structure
 export class UXSitemapStructureHandler implements BuildHandler<string> {
@@ -45,17 +41,11 @@
       'web', // TODO: Change platform dynamically if necessary
     );
 
-<<<<<<< HEAD
-    let messages: MessageInterface[] = [{content: prompt, role: 'system'}];
-    const uxStructureContent = await chatSyncWithClocker(context, messages, 'gpt-4o-mini', 'generateUXSiteMapStructre', this.id);
     
-=======
     try {
       // Generate UX Structure content using the language model
-      const uxStructureContent = await context.model.chatSync({
-        model: 'gpt-4o-mini',
-        messages: [{ content: prompt, role: 'system' }],
-      });
+      let messages: MessageInterface[] = [{content: prompt, role: 'system'}];
+      const uxStructureContent = await chatSyncWithClocker(context, messages, 'gpt-4o-mini', 'generateUXSiteMapStructre', this.id);  
 
       if (!uxStructureContent || uxStructureContent.trim() === '') {
         this.logger.error('Generated UX Sitemap Structure content is empty.');
@@ -63,7 +53,6 @@
           'Generated UX Sitemap Structure content is empty.',
         );
       }
->>>>>>> 5a2307c2
 
       this.logger.log('Successfully generated UX Sitemap Structure content.');
       return {
