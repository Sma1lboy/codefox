--- conflicted
+++ resolved
@@ -35,11 +35,10 @@
       model: 'gpt-4o-mini',
       messages: [{ content: prompt, role: 'system' }],
     });
-<<<<<<< HEAD
 
     return {
       success: true,
-      data: removeCodeBlockFences(uxStructureContent),
+      data: uxStructureContent,
     };
   }
 }
@@ -107,13 +106,28 @@
 
     return {
       success: true,
-      data: removeCodeBlockFences(refinedDocument),
-=======
-
-    return {
-      success: true,
-      data: removeCodeBlockFences(uxStructureContent),
->>>>>>> f20ec642
+      data: refinedDocument,
     };
   }
+
+  /**
+   * Extracts all sections from a given text.
+   * @param text The UX Structure Document content.
+   * @returns Array of extracted sections with title and content.
+   */
+  private extractAllSections(
+    text: string,
+  ): Array<{ title: string; content: string }> {
+    const regex = /## \*\*(\d+\.\s.*)\*\*([\s\S]*?)(?=\n## \*\*|$)/g;
+    const sections = [];
+    let match;
+
+    while ((match = regex.exec(text)) !== null) {
+      const title = match[1].trim();
+      const content = match[2].trim();
+      sections.push({ title, content });
+    }
+
+    return sections;
+  }
 }