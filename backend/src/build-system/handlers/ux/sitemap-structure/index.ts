import { BuildHandler, BuildResult } from 'src/build-system/types';
import { BuilderContext } from 'src/build-system/context';
import { prompts } from './prompt';
import { Logger } from '@nestjs/common';
import { removeCodeBlockFences } from 'src/build-system/utils/strings';
<<<<<<< HEAD
import { MessageInterface } from 'src/common/model-provider/types';
=======
import { chatSyncWithClocker } from 'src/build-system/utils/handler-helper';
import { MessageInterface } from 'src/common/model-provider/types';
import {
  MissingConfigurationError,
  ModelUnavailableError,
  ResponseParsingError,
} from 'src/build-system/errors';
>>>>>>> a71fd692

// UXSMS: UX Sitemap Structure
export class UXSitemapStructureHandler implements BuildHandler<string> {
  readonly id = 'op:UX:SMS';
  private readonly logger = new Logger('UXSitemapStructureHandler');

  async run(context: BuilderContext): Promise<BuildResult<string>> {
    this.logger.log('Generating UX Sitemap Structure Document...');

    // Extract relevant data from the context
    const projectName =
      context.getGlobalContext('projectName') || 'Default Project Name';
    const sitemapDoc = context.getNodeData('op:UX:SMD');

    // Validate required parameters
    if (!projectName || typeof projectName !== 'string') {
      throw new MissingConfigurationError('Missing or invalid projectName.');
    }
    if (!sitemapDoc || typeof sitemapDoc !== 'string') {
      throw new MissingConfigurationError(
        'Missing or invalid sitemap document.',
      );
    }

<<<<<<< HEAD
    const prompt = prompts.generateUXSiteMapStructurePrompt(
=======
    // Generate the prompt dynamically
    const prompt = prompts.generateUXSiteMapStructrePrompt(
>>>>>>> a71fd692
      projectName,
      'web', // TODO: Change platform dynamically if necessary
    );

<<<<<<< HEAD
    const messages: MessageInterface[] = [
      {
        role: 'system',
        content: prompt,
      },
      {
        role: 'user',
        content: `
              Here is the UX Sitemap Documentation (SMD):
    
              ${sitemapDoc}
    
              Please generate the Full UX Sitemap Structre now, focusing on MVP features but ensuring each page has enough detail to be functional.`,
      },
      {
        role: 'user',
        content: `Check if you covered all major pages, user flows, and any global components mentioned in the SMD.
      If anything is missing, please add it now. Also, expand on how each <global_comp> is used across pages.`,
      },
      {
        role: 'user',
        content: `Please add more detail about the Core Components within each <page_gen>.
      Specifically:
      - Provide a descriptive name for each Core Component (e.g., “C1.1. SearchBar”).
      - List possible states (Default, Hover, etc.) and typical user interactions (click, scroll, etc.).
      - Clarify how these components support user goals and why they exist on that page.`,
      },
      {
        role: 'user',
        content: `
          Finally, please ensure each page includes at least one user flow under "Page-Specific User Flows",
          illustrating step-by-step how a user accomplishes a key goal on that page.
          If the SMD mentions additional flows, add them here. 
          Confirm any login or access restrictions, too.
        `,
      },
    ];

    const uxStructureContent = await context.model.chatSync({
      model: 'gpt-4o',
      messages,
    });
=======
    try {
      // Generate UX Structure content using the language model
      const messages: MessageInterface[] = [
        { content: prompt, role: 'system' },
      ];
      const uxStructureContent = await chatSyncWithClocker(
        context,
        {
          model: 'gpt-4o-mini',
          messages,
        },
        'generateUXSiteMapStructre',
        this.id,
      );

      if (!uxStructureContent || uxStructureContent.trim() === '') {
        this.logger.error('Generated UX Sitemap Structure content is empty.');
        throw new ResponseParsingError(
          'Generated UX Sitemap Structure content is empty.',
        );
      }
>>>>>>> a71fd692

      this.logger.log('Successfully generated UX Sitemap Structure content.');
      return {
        success: true,
        data: removeCodeBlockFences(uxStructureContent),
      };
    } catch (error) {
      throw new ModelUnavailableError('Model is unavailable: ' + error);
    }
  }
}<|MERGE_RESOLUTION|>--- conflicted
+++ resolved
@@ -3,9 +3,6 @@
 import { prompts } from './prompt';
 import { Logger } from '@nestjs/common';
 import { removeCodeBlockFences } from 'src/build-system/utils/strings';
-<<<<<<< HEAD
-import { MessageInterface } from 'src/common/model-provider/types';
-=======
 import { chatSyncWithClocker } from 'src/build-system/utils/handler-helper';
 import { MessageInterface } from 'src/common/model-provider/types';
 import {
@@ -13,7 +10,6 @@
   ModelUnavailableError,
   ResponseParsingError,
 } from 'src/build-system/errors';
->>>>>>> a71fd692
 
 // UXSMS: UX Sitemap Structure
 export class UXSitemapStructureHandler implements BuildHandler<string> {
@@ -38,17 +34,11 @@
       );
     }
 
-<<<<<<< HEAD
     const prompt = prompts.generateUXSiteMapStructurePrompt(
-=======
-    // Generate the prompt dynamically
-    const prompt = prompts.generateUXSiteMapStructrePrompt(
->>>>>>> a71fd692
       projectName,
       'web', // TODO: Change platform dynamically if necessary
     );
 
-<<<<<<< HEAD
     const messages: MessageInterface[] = [
       {
         role: 'system',
@@ -61,7 +51,7 @@
     
               ${sitemapDoc}
     
-              Please generate the Full UX Sitemap Structre now, focusing on MVP features but ensuring each page has enough detail to be functional.`,
+              Please generate the Full UX Sitemap Structre now, focusing on MVP features but ensuring each page has enough detail to be functional. You Must Provide all the page_view`,
       },
       {
         role: 'user',
@@ -87,20 +77,12 @@
       },
     ];
 
-    const uxStructureContent = await context.model.chatSync({
-      model: 'gpt-4o',
-      messages,
-    });
-=======
     try {
-      // Generate UX Structure content using the language model
-      const messages: MessageInterface[] = [
-        { content: prompt, role: 'system' },
-      ];
+      
       const uxStructureContent = await chatSyncWithClocker(
         context,
         {
-          model: 'gpt-4o-mini',
+          model: 'gpt-4o',
           messages,
         },
         'generateUXSiteMapStructre',
@@ -113,7 +95,6 @@
           'Generated UX Sitemap Structure content is empty.',
         );
       }
->>>>>>> a71fd692
 
       this.logger.log('Successfully generated UX Sitemap Structure content.');
       return {
