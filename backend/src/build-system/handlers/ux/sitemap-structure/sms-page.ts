import { Logger } from '@nestjs/common';
import { BuilderContext } from 'src/build-system/context';
import { BuildHandler, BuildResult } from 'src/build-system/types';
import { ModelProvider } from 'src/common/model-provider';
import { prompts } from './prompt';
import { removeCodeBlockFences } from 'src/build-system/utils/strings';
<<<<<<< HEAD
import { BuildMonitor } from 'src/build-system/monitor';
import { chatSyncWithClocker } from 'src/build-system/utils/handler-helper';
import { MessageInterface } from 'src/common/model-provider/types';
=======
import {
  MissingConfigurationError,
  ResponseParsingError,
} from 'src/build-system/errors';
>>>>>>> 5a2307c2

export class Level2UXSitemapStructureHandler implements BuildHandler<string> {
  readonly id = 'op:UX:SMS:LEVEL2';
  private readonly logger = new Logger('Level2UXSitemapStructureHandler');

  async run(context: BuilderContext): Promise<BuildResult<string>> {
    this.logger.log('Generating Level 2 UX Sitemap Structure Document...');

    const projectName =
      context.getGlobalContext('projectName') || 'Default Project Name';
    const sitemapDoc = context.getNodeData('op:UX:SMS');
    const uxStructureDoc = context.getNodeData('op:UX:SMS');

    // Validate required data
    if (!projectName || typeof projectName !== 'string') {
      throw new MissingConfigurationError('Missing or invalid projectName.');
    }
    if (!sitemapDoc || typeof sitemapDoc !== 'string') {
      throw new MissingConfigurationError(
        'Missing or invalid sitemap document.',
      );
    }
    if (!uxStructureDoc || typeof uxStructureDoc !== 'string') {
      throw new MissingConfigurationError(
        'Missing or invalid UX Structure document.',
      );
    }

    const normalizedUxStructureDoc = uxStructureDoc.replace(/\r\n/g, '\n');

    // Extract sections from the UX Structure Document
    const sections = this.extractAllSections(normalizedUxStructureDoc);

    if (sections.length === 0) {
      this.logger.error(
        'No valid sections found in the UX Structure Document.',
      );
      throw new ResponseParsingError(
        'No valid sections found in the UX Structure Document.',
      );
    }

    // Process each section with the refined Level 2 prompt
    const modelProvider = ModelProvider.getInstance();
    const refinedSections = [];

    for (const section of sections) {
      const prompt = prompts.generateLevel2UXSiteMapStructrePrompt(
        projectName,
        section.content,
        sitemapDoc,
        'web', // TODO: Replace with dynamic platform if necessary
      );

<<<<<<< HEAD
      const startTime = new Date();
      let messages: MessageInterface[] = [{content: prompt, role: 'system'}];
      const refinedContent = await chatSyncWithClocker(context, messages, 'gpt-4o-mini', 'generateLevel2UXSiteMapStructre', this.id);
      
=======
      const refinedContent = await modelProvider.chatSync({
        model: 'gpt-4o-mini',
        messages: [{ content: prompt, role: 'system' }],
      });

      this.logger.log(refinedContent);
      if (!refinedContent || refinedContent.trim() === '') {
        this.logger.error(
          `Generated content for section "${section.title}" is empty.`,
        );
        throw new ResponseParsingError(
          `Generated content for section "${section.title}" is empty.`,
        );
      }

>>>>>>> 5a2307c2
      refinedSections.push({
        title: section.title,
        content: refinedContent,
      });
    }

    // Combine the refined sections into the final document
    const refinedDocument = refinedSections
      .map((section) => `## **${section.title}**\n${section.content}`)
      .join('\n\n');

    this.logger.log(
      'Successfully generated Level 2 UX Sitemap Structure document.',
    );

    return {
      success: true,
      data: removeCodeBlockFences(refinedDocument),
    };
  }

  /**
   * Extracts all sections from a given text.
   * @param text The UX Structure Document content.
   * @returns Array of extracted sections with title and content.
   */
  private extractAllSections(
    text: string,
  ): Array<{ title: string; content: string }> {
    // Updated regex to handle optional numbering and use multiline flag
    const regex =
      /^##\s+(?:\d+(?:\.\d+)?\s+)?(.*?)(?=\r?\n##|$)([\s\S]*?)(?=\r?\n##|$)/gm;
    const sections = [];
    let match = regex.exec(text);
    let nextMatch;

    while ((nextMatch = regex.exec(text)) !== null) {
      const content = text.slice(match.index, nextMatch.index).trim();
      const title = match[1].trim();
      match = nextMatch;
      sections.push({ title, content });
    }
    if (match) {
      const content = text.slice(match.index).trim();
      const title = match[1].trim();
      sections.push({ title, content });
    }

    if (sections.length === 0) {
      this.logger.warn('No sections found in the UX Structure document.');
    }

    return sections;
  }
}<|MERGE_RESOLUTION|>--- conflicted
+++ resolved
@@ -4,16 +4,13 @@
 import { ModelProvider } from 'src/common/model-provider';
 import { prompts } from './prompt';
 import { removeCodeBlockFences } from 'src/build-system/utils/strings';
-<<<<<<< HEAD
 import { BuildMonitor } from 'src/build-system/monitor';
 import { chatSyncWithClocker } from 'src/build-system/utils/handler-helper';
 import { MessageInterface } from 'src/common/model-provider/types';
-=======
 import {
   MissingConfigurationError,
   ResponseParsingError,
 } from 'src/build-system/errors';
->>>>>>> 5a2307c2
 
 export class Level2UXSitemapStructureHandler implements BuildHandler<string> {
   readonly id = 'op:UX:SMS:LEVEL2';
@@ -67,17 +64,9 @@
         sitemapDoc,
         'web', // TODO: Replace with dynamic platform if necessary
       );
-
-<<<<<<< HEAD
-      const startTime = new Date();
+      
       let messages: MessageInterface[] = [{content: prompt, role: 'system'}];
       const refinedContent = await chatSyncWithClocker(context, messages, 'gpt-4o-mini', 'generateLevel2UXSiteMapStructre', this.id);
-      
-=======
-      const refinedContent = await modelProvider.chatSync({
-        model: 'gpt-4o-mini',
-        messages: [{ content: prompt, role: 'system' }],
-      });
 
       this.logger.log(refinedContent);
       if (!refinedContent || refinedContent.trim() === '') {
@@ -89,7 +78,6 @@
         );
       }
 
->>>>>>> 5a2307c2
       refinedSections.push({
         title: section.title,
         content: refinedContent,
