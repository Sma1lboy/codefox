--- conflicted
+++ resolved
@@ -21,12 +21,8 @@
 
     const projectName =
       context.getGlobalContext('projectName') || 'Default Project Name';
-<<<<<<< HEAD
-    const sitemapDoc = context.getNodeData(UXSMDHandler);
+
     const uxStructureDoc = context.getNodeData(UXSMSHandler);
-=======
-    const uxStructureDoc = context.getNodeData('op:UX:SMS');
->>>>>>> a4886ab9
 
     // Validate required data
     if (!projectName || typeof projectName !== 'string') {
