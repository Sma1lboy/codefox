import { BuildHandler, BuildResult } from 'src/build-system/types';
import { BuilderContext } from 'src/build-system/context';
import { Logger } from '@nestjs/common';
import { batchChatSyncWithClock } from 'src/build-system/utils/handler-helper';
import {
  createFile,
  generateFilesDependencyWithLayers,
} from '../../utils/file_generator_util';
import { VirtualDirectory } from '../../virtual-dir';
<<<<<<< HEAD
import normalizePath from 'normalize-path';
import * as path from 'path';
import { readFile } from 'fs/promises';

// Utility functions (similar to your parseGenerateTag, removeCodeBlockFences)

// The function from step #1
import { generateFrontEndCodePrompt, generateCSSPrompt } from './prompt';
import { parseGenerateTag } from 'src/build-system/utils/strings';
=======

import { UXSMSHandler } from '../ux/sitemap-structure';
import { UXDMDHandler } from '../ux/datamap';
import { BackendRequirementHandler } from '../backend/requirements-document';
import { FileFAHandler } from '../file-manager/file-arch';
import { BuildNode, BuildNodeRequire } from 'src/build-system/hanlder-manager';
import normalizePath from 'normalize-path';
import path from 'path';
import { readFile } from 'fs-extra';
import { generateCSSPrompt, generateFrontEndCodePrompt } from './prompt';
import { parseGenerateTag } from 'src/build-system/utils/strings';
import { ResponseParsingError } from 'src/build-system/errors';
>>>>>>> 707d7791

/**
 * FrontendCodeHandler is responsible for generating the frontend codebase
 * based on the provided sitemap, data mapping documents, backend requirement documents,
 * frontendDependencyFile, frontendDependenciesContext, .
 */
@BuildNode()
@BuildNodeRequire([
  UXSMSHandler,
  UXDMDHandler,
  BackendRequirementHandler,
  FileFAHandler,
])
export class FrontendCodeHandler implements BuildHandler<string> {
  readonly logger: Logger = new Logger('FrontendCodeHandler');
  private virtualDir: VirtualDirectory;

  /**
   * Executes the handler to generate frontend code.
   * @param context - The builder context containing configuration and utilities.
   * @param args - The variadic arguments required for generating the frontend code.
   * @returns A BuildResult containing the generated code and related data.
   */
  async run(context: BuilderContext): Promise<BuildResult<string>> {
    this.logger.log('Generating Frontend Code...');

    // 1. Retrieve the necessary input from context
    const sitemapStruct = context.getNodeData(UXSMSHandler);
    const uxDataMapDoc = context.getNodeData(UXDMDHandler);
    const backendRequirementDoc = context.getNodeData(
      BackendRequirementHandler,
    );
    const fileArchDoc = context.getNodeData(FileFAHandler);

    // 2. Grab any globally stored context as needed
    this.virtualDir = context.virtualDirectory;
    const frontendPath = context.getGlobalContext('frontendPath');

    if (
      !sitemapStruct ||
      !uxDataMapDoc ||
      !backendRequirementDoc ||
      !fileArchDoc
    ) {
      this.logger.error(sitemapStruct);
      this.logger.error(uxDataMapDoc);
      this.logger.error(backendRequirementDoc);
      this.logger.error(fileArchDoc);
      throw new Error('Missing required parameters.');
    }

    // Dependency
    const { concurrencyLayers, fileInfos } =
      await generateFilesDependencyWithLayers(fileArchDoc, this.virtualDir);

    // 4. Process each "layer" in sequence; files in a layer in parallel
    for (const [layerIndex, layer] of concurrencyLayers.entries()) {
      this.logger.log(
        `\n==== Concurrency Layer #${layerIndex + 1} ====\nFiles: [${layer.join(
          ', ',
        )}]\n`,
      );

      await Promise.all(
        layer.map(async (file) => {
          this.logger.log(
            `Layer #${layerIndex + 1}, generating code for file: ${file}`,
          );

          // Resolve the absolute path where this file should be generated
          const currentFullFilePath = normalizePath(
            path.resolve(frontendPath, 'src', file),
          );

          // Gather direct dependencies
          const directDepsArray = fileInfos[file]?.dependsOn || [];
          const dependenciesContext = '';

          // Read each dependency and append to dependenciesContext
          let dependenciesText = '';
          for (const dep of directDepsArray) {
            try {
              const resolvedDepPath = normalizePath(
                path.resolve(frontendPath, 'src', dep),
              );
              const depContent = await readFile(resolvedDepPath, 'utf-8');
              dependenciesText += `\n\nprevious code **${dep}** is:\n\`\`\`typescript\n${depContent}\n\`\`\`\n`;
            } catch (err) {
              this.logger.warn(
                `Failed to read dependency "${dep}" for file "${file}": ${err}`,
              );
              throw new ResponseParsingError(
                `Error generating code for ${file}:`,
              );
            }
          }

          // 5. Build prompt text depending on file extension
          const fileExtension = path.extname(file);
          let frontendCodePrompt = '';
          if (fileExtension === '.css') {
            frontendCodePrompt = generateCSSPrompt(
              file,
              directDepsArray.join('\n'),
            );
          } else {
            // default: treat as e.g. .ts, .js, .vue, .jsx, etc.
            frontendCodePrompt = generateFrontEndCodePrompt(
              file,
              directDepsArray.join('\n'),
            );
          }
          this.logger.log(
            `Prompt for file "${file}":\n${frontendCodePrompt}\n`,
          );

          const messages = [
            {
              role: 'system' as const,
              content: frontendCodePrompt,
            },
            {
              role: 'user' as const,
              content: `This is the Sitemap Structure:
              ${sitemapStruct}
              
              Next will provide Sitemap Structure.`,
            },
            {
              role: 'user' as const,
              content: `This is the UX Datamap Documentation:
              ${uxDataMapDoc}
              
              Next will provide UX Datamap Documentation.`,
            },
            {
              role: 'user' as const,
              content: `This is the Backend Requirement Documentation:
              ${backendRequirementDoc}
              
              Next will provide Backend Requirement Documentation.`,
            },

            {
              role: 'user' as const,
              content: `Dependencies for ${file}:\n${dependenciesText}\n

            Now generate code for "${file}".`,
            },
          ];

          // 6. Call your Chat Model
          let generatedCode = '';
          try {
            const modelResponse = await batchChatSyncWithClock(
              context,
              'generate frontend code',
              FrontendCodeHandler.name,
              [
                {
                  model: 'gpt-4o',
                  messages,
                },
              ],
            );

            generatedCode = parseGenerateTag(modelResponse[0]);
          } catch (err) {
            this.logger.error(`Error generating code for ${file}:`, err);
            throw new ResponseParsingError(
              `Error generating code for ${file}:`,
            );
          }

          // 7. Write the file to the filesystem
          await createFile(currentFullFilePath, generatedCode);

          this.logger.log(
            `Layer #${layerIndex + 1}, completed generation for file: ${file}`,
          );
        }),
      );

      this.logger.log(
        `\n==== Finished concurrency layer #${layerIndex + 1} ====\n`,
      );
<<<<<<< HEAD

      this.logger.debug('Generated frontend code prompt.');

      let generatedCode = '';
      try {
        // Call the model
        const modelResponse = await context.model.chatSync({
          messages: [
            {
              content: frontendCodePrompt,
              role: 'system',
            },
          ],
          model: 'gpt-4o-mini',
        });

        // Parse the output
        generatedCode = parseGenerateTag(modelResponse);

        this.logger.debug('Frontend code generated and parsed successfully.');
      } catch (error) {
        // Return error
        this.logger.error('Error during frontend code generation:', error);
        return {
          success: false,
          error: new Error('Failed to generate frontend code.'),
        };
      }

      await createFile(currentFullFilePath, generatedCode);
=======
>>>>>>> 707d7791
    }

    return {
      success: true,
      data: frontendPath,
      error: new Error('Frontend code generated and parsed successfully.'),
    };
  }
}<|MERGE_RESOLUTION|>--- conflicted
+++ resolved
@@ -7,17 +7,6 @@
   generateFilesDependencyWithLayers,
 } from '../../utils/file_generator_util';
 import { VirtualDirectory } from '../../virtual-dir';
-<<<<<<< HEAD
-import normalizePath from 'normalize-path';
-import * as path from 'path';
-import { readFile } from 'fs/promises';
-
-// Utility functions (similar to your parseGenerateTag, removeCodeBlockFences)
-
-// The function from step #1
-import { generateFrontEndCodePrompt, generateCSSPrompt } from './prompt';
-import { parseGenerateTag } from 'src/build-system/utils/strings';
-=======
 
 import { UXSMSHandler } from '../ux/sitemap-structure';
 import { UXDMDHandler } from '../ux/datamap';
@@ -29,8 +18,6 @@
 import { readFile } from 'fs-extra';
 import { generateCSSPrompt, generateFrontEndCodePrompt } from './prompt';
 import { parseGenerateTag } from 'src/build-system/utils/strings';
-import { ResponseParsingError } from 'src/build-system/errors';
->>>>>>> 707d7791
 
 /**
  * FrontendCodeHandler is responsible for generating the frontend codebase
@@ -107,102 +94,90 @@
 
           // Gather direct dependencies
           const directDepsArray = fileInfos[file]?.dependsOn || [];
-          const dependenciesContext = '';
-
-          // Read each dependency and append to dependenciesContext
-          let dependenciesText = '';
+          let dependenciesContext = '';
+
+          //gather the contents of each dependency into a single string.
           for (const dep of directDepsArray) {
             try {
+              // Resolve against frontendPath to get the absolute path
               const resolvedDepPath = normalizePath(
                 path.resolve(frontendPath, 'src', dep),
               );
-              const depContent = await readFile(resolvedDepPath, 'utf-8');
-              dependenciesText += `\n\nprevious code **${dep}** is:\n\`\`\`typescript\n${depContent}\n\`\`\`\n`;
-            } catch (err) {
+
+              // Read the file. (may want to guard so only read certain file types.)
+              const fileContent = await readFile(resolvedDepPath, 'utf-8');
+
+              //just append a code:
+              dependenciesContext += `\n\n[Dependency: ${dep}]\n\`\`\`\n${fileContent}\n\`\`\`\n`;
+            } catch (readError) {
+              // If the file doesn't exist or can't be read, log a warning.
               this.logger.warn(
-                `Failed to read dependency "${dep}" for file "${file}": ${err}`,
-              );
-              throw new ResponseParsingError(
-                `Error generating code for ${file}:`,
+                `Failed to read dependency "${dep}" for file "${file}": ${readError}`,
               );
             }
           }
 
-          // 5. Build prompt text depending on file extension
-          const fileExtension = path.extname(file);
+          // Format for the prompt
+          const directDependencies = directDepsArray.join('\n');
+
+          this.logger.log(
+            `Generating file in dependency order: ${currentFullFilePath}`,
+          );
+          this.logger.log(
+            `2 Generating file in dependency order directDependencies: ${directDependencies}`,
+          );
+
           let frontendCodePrompt = '';
-          if (fileExtension === '.css') {
+
+          if (fileExtension === 'css') {
             frontendCodePrompt = generateCSSPrompt(
+              sitemapStruct,
+              uxDataMapDoc,
               file,
-              directDepsArray.join('\n'),
+              directDependencies,
+              dependenciesContext,
             );
           } else {
-            // default: treat as e.g. .ts, .js, .vue, .jsx, etc.
+            // Generate the prompt
             frontendCodePrompt = generateFrontEndCodePrompt(
+              sitemapStruct,
+              uxDataMapDoc,
+              backendRequirementDoc.overview,
               file,
-              directDepsArray.join('\n'),
+              directDependencies,
+              dependenciesContext,
             );
           }
           this.logger.log(
-            `Prompt for file "${file}":\n${frontendCodePrompt}\n`,
-          );
-
-          const messages = [
-            {
-              role: 'system' as const,
-              content: frontendCodePrompt,
-            },
-            {
-              role: 'user' as const,
-              content: `This is the Sitemap Structure:
-              ${sitemapStruct}
-              
-              Next will provide Sitemap Structure.`,
-            },
-            {
-              role: 'user' as const,
-              content: `This is the UX Datamap Documentation:
-              ${uxDataMapDoc}
-              
-              Next will provide UX Datamap Documentation.`,
-            },
-            {
-              role: 'user' as const,
-              content: `This is the Backend Requirement Documentation:
-              ${backendRequirementDoc}
-              
-              Next will provide Backend Requirement Documentation.`,
-            },
-
-            {
-              role: 'user' as const,
-              content: `Dependencies for ${file}:\n${dependenciesText}\n
-
-            Now generate code for "${file}".`,
-            },
-          ];
-
-          // 6. Call your Chat Model
+            'generate code prompt for frontendCodePrompt or css: ' +
+              frontendCodePrompt,
+          );
+
+          this.logger.debug('Generated frontend code prompt.');
+
           let generatedCode = '';
           try {
-            const modelResponse = await batchChatSyncWithClock(
-              context,
-              'generate frontend code',
-              FrontendCodeHandler.name,
-              [
-                {
-                  model: 'gpt-4o',
-                  messages,
-                },
-              ],
-            );
-
-            generatedCode = parseGenerateTag(modelResponse[0]);
-          } catch (err) {
-            this.logger.error(`Error generating code for ${file}:`, err);
-            throw new ResponseParsingError(
-              `Error generating code for ${file}:`,
-            );
+            // Call the model
+            const modelResponse = await context.model.chatSync(
+              {
+                content: frontendCodePrompt,
+              },
+              'gpt-4o-mini', // or whichever model you need
+            );
+
+            // Parse the output
+            generatedCode = parseGenerateTag(modelResponse);
+
+            this.logger.debug(
+              'Frontend code generated and parsed successfully.',
+            );
+          } catch (error) {
+            // Return error
+            this.logger.error('Error during frontend code generation:', error);
+            return {
+              success: false,
+              error: new Error('Failed to generate frontend code.'),
+            };
           }
 
           // 7. Write the file to the filesystem
@@ -217,39 +192,6 @@
       this.logger.log(
         `\n==== Finished concurrency layer #${layerIndex + 1} ====\n`,
       );
-<<<<<<< HEAD
-
-      this.logger.debug('Generated frontend code prompt.');
-
-      let generatedCode = '';
-      try {
-        // Call the model
-        const modelResponse = await context.model.chatSync({
-          messages: [
-            {
-              content: frontendCodePrompt,
-              role: 'system',
-            },
-          ],
-          model: 'gpt-4o-mini',
-        });
-
-        // Parse the output
-        generatedCode = parseGenerateTag(modelResponse);
-
-        this.logger.debug('Frontend code generated and parsed successfully.');
-      } catch (error) {
-        // Return error
-        this.logger.error('Error during frontend code generation:', error);
-        return {
-          success: false,
-          error: new Error('Failed to generate frontend code.'),
-        };
-      }
-
-      await createFile(currentFullFilePath, generatedCode);
-=======
->>>>>>> 707d7791
     }
 
     return {
