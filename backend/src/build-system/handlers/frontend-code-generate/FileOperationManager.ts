--- conflicted
+++ resolved
@@ -210,52 +210,4 @@
     // this.logger.log('Extracted operations:', operations);
     return operations;
   }
-<<<<<<< HEAD
-
-  /**
-   * Performs security checks on a given file path to ensure it is within
-   * the allowed project scope and doesn’t target restricted files.
-   *
-   * @param filePath - The path to be checked.
-   * @throws If the path is outside the project root or is otherwise disallowed.
-   */
-  private safetyChecks(filePath: string) {
-    // Prevent path traversal attacks
-    if (!filePath.startsWith(this.projectRoot)) {
-      throw new Error('Unauthorized file access detected');
-    }
-
-    // Prevent package.json modifications
-    if (filePath.includes('package.json')) {
-      throw new Error('Modifying package.json requires special approval');
-    }
-
-    // Security check
-    if (!this.isPathAllowed(filePath)) {
-      throw new Error(`Attempted to access restricted path: ${filePath}`);
-    }
-
-    // Limit write anddelete write operations
-    // if (path.startsWith('src/')) {
-    //   throw new Error('Can only delete or write files in src/ directory');
-    // }
-  }
-
-  /**
-   * Checks if the targetPath is within one of the allowed paths
-   * and not in node_modules or environment files.
-   *
-   * @param targetPath - The path to check.
-   * @returns True if allowed, false otherwise.
-   */
-  private isPathAllowed(targetPath: string): boolean {
-    return this.allowedPaths.some(
-      (allowedPath) =>
-        targetPath.startsWith(allowedPath) &&
-        !targetPath.includes('node_modules') &&
-        !targetPath.includes('.env'),
-    );
-  }
-=======
->>>>>>> 080f8242
 }