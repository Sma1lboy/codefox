import * as fs from 'fs/promises';
import * as path from 'path';
import { Logger } from '@nestjs/common';
import { VirtualDirectory } from '../../../virtual-dir';
import { BuilderContext } from 'src/build-system/context';
import { BuildHandler, BuildResult } from 'src/build-system/types';
import { extractJsonFromMarkdown } from 'src/build-system/utils/strings';
import normalizePath from 'normalize-path';
import toposort from 'toposort';
<<<<<<< HEAD
import { getProjectPath } from 'codefox-common';
=======
import {
  InvalidParameterError,
  ResponseParsingError,
  FileWriteError,
} from 'src/build-system/errors';
>>>>>>> 71937ddc

export class FileGeneratorHandler implements BuildHandler<string> {
  readonly id = 'op:FILE:GENERATE';
  private readonly logger = new Logger('FileGeneratorHandler');
  private virtualDir: VirtualDirectory;

  async run(context: BuilderContext): Promise<BuildResult<string>> {
    this.virtualDir = context.virtualDirectory;
    const fileArchDoc = context.getNodeData('op:FILE:ARCH');
    const uuid = context.getGlobalContext('projectUUID');

    if (!fileArchDoc) {
      this.logger.error('File architecture document is missing.');
      throw new InvalidParameterError(
        'Missing required parameter: fileArchDoc.',
      );
    }

    const projectSrcPath = getProjectPath(uuid);

    await this.generateFiles(fileArchDoc, projectSrcPath);
    this.logger.log('All files generated successfully.');
    return {
      success: true,
      data: 'Files and dependencies created successfully.',
    };
  }

  async generateFiles(
    markdownContent: string,
    projectSrcPath: string,
  ): Promise<void> {
    const jsonData = extractJsonFromMarkdown(markdownContent);

    if (!jsonData || !jsonData.files) {
      this.logger.error('Invalid or empty file architecture data.');
      throw new ResponseParsingError(
        'Invalid or empty file architecture data.',
      );
    }

    const { graph, nodes } = this.buildDependencyGraph(jsonData);

    try {
      this.detectCycles(graph);
    } catch (error) {
      this.logger.error('Circular dependency detected.', error);
      throw new InvalidParameterError(
        `Circular dependency detected: ${error.message}`,
      );
    }

    try {
      this.validateAgainstVirtualDirectory(nodes);
    } catch (error) {
      this.logger.error('Validation against virtual directory failed.', error);
      throw new InvalidParameterError(error.message);
    }

    const sortedFiles = this.getSortedFiles(graph, nodes);

    for (const file of sortedFiles) {
      const fullPath = normalizePath(path.resolve(projectSrcPath, file));
      this.logger.log(`Generating file in dependency order: ${fullPath}`);
      try {
        await this.createFile(fullPath);
      } catch (error) {
        throw new FileWriteError(`Failed to create file: ${file}`);
      }
    }
  }

  private buildDependencyGraph(jsonData: {
    files: Record<string, { dependsOn: string[] }>;
  }): { graph: [string, string][]; nodes: Set<string> } {
    const graph: [string, string][] = [];
    const nodes = new Set<string>();

    Object.entries(jsonData.files).forEach(([fileName, details]) => {
      nodes.add(fileName);
      details.dependsOn.forEach((dep) => {
        const resolvedDep = this.resolveDependency(fileName, dep);
        graph.push([resolvedDep, fileName]);
        nodes.add(resolvedDep);
      });
    });

    return { graph, nodes };
  }

  private detectCycles(graph: [string, string][]): void {
    try {
      toposort(graph);
    } catch (error) {
      if (error.message.includes('cycle')) {
        throw new InvalidParameterError(
          `Circular dependency detected: ${error.message}`,
        );
      }
      throw error;
    }
  }

  private getSortedFiles(
    graph: [string, string][],
    nodes: Set<string>,
  ): string[] {
    const sortedFiles = toposort(graph).reverse();

    Array.from(nodes).forEach((node) => {
      if (!sortedFiles.includes(node)) {
        sortedFiles.unshift(node);
      }
    });

    return sortedFiles;
  }

  private resolveDependency(currentFile: string, dependency: string): string {
    const currentDir = path.dirname(currentFile);
    const hasExtension = path.extname(dependency).length > 0;

    if (!hasExtension) {
      dependency = path.join(dependency, 'index.ts');
    }

    const resolvedPath = path.join(currentDir, dependency).replace(/\\/g, '/');
    this.logger.log(`Resolved dependency: ${resolvedPath}`);
    return resolvedPath;
  }

  private validateAgainstVirtualDirectory(nodes: Set<string>): void {
    const invalidFiles: string[] = [];

    nodes.forEach((filePath) => {
      if (!this.virtualDir.isValidFile(filePath)) {
        invalidFiles.push(filePath);
      }
    });

    if (invalidFiles.length > 0) {
      throw new InvalidParameterError(
        `The following files do not exist in the project structure:\n${invalidFiles.join('\n')}`,
      );
    }
  }

  private async createFile(filePath: string): Promise<void> {
    const dir = path.dirname(filePath);
    await fs.mkdir(dir, { recursive: true });

    const content = `// Generated file: ${path.basename(filePath)}`;
    await fs.writeFile(filePath, content, 'utf8');
    this.logger.log(`File created: ${filePath}`);
  }
}<|MERGE_RESOLUTION|>--- conflicted
+++ resolved
@@ -7,15 +7,12 @@
 import { extractJsonFromMarkdown } from 'src/build-system/utils/strings';
 import normalizePath from 'normalize-path';
 import toposort from 'toposort';
-<<<<<<< HEAD
-import { getProjectPath } from 'codefox-common';
-=======
 import {
   InvalidParameterError,
   ResponseParsingError,
   FileWriteError,
 } from 'src/build-system/errors';
->>>>>>> 71937ddc
+import { getProjectPath } from 'codefox-common';
 
 export class FileGeneratorHandler implements BuildHandler<string> {
   readonly id = 'op:FILE:GENERATE';
