--- conflicted
+++ resolved
@@ -50,8 +50,6 @@
           ),
         };
       }
-
-<<<<<<< HEAD
       try {
         fileArchContent = await context.model.chatSync(
           {
@@ -59,35 +57,12 @@
           },
           'gpt-4o-mini',
         );
-      } catch (error) {
-        this.logger.error('Error generating file architecture content', error);
-        return {
-          success: false,
-          error: new Error('Error generating file architecture content'),
-        };
-=======
-      fileArchContent = await context.model.chatSync(
-        {
-          content: prompt,
-        },
-        'gpt-4o-mini',
-      );
 
-      // validation test
-      jsonData = extractJsonFromMarkdown(fileArchContent);
-      if (jsonData == null) {
-        retry += 1;
-        this.logger.error('Extract Json From Markdown fail');
-        continue;
->>>>>>> 418a3a8b
-      }
-
-      // Extract JSON data from markdown content
-      try {
-        jsonData = FileUtil.extractJsonFromMarkdown(fileArchContent);
+        // validation test
+        jsonData = extractJsonFromMarkdown(fileArchContent);
         if (jsonData == null) {
           retry += 1;
-          this.logger.error('Failed to extract JSON from Markdown');
+          this.logger.error('Extract Json From Markdown fail');
           continue;
         }
 
