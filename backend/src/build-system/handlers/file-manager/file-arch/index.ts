--- conflicted
+++ resolved
@@ -7,19 +7,13 @@
   formatResponse,
   parseGenerateTag,
 } from 'src/build-system/utils/strings';
-<<<<<<< HEAD
-import { BuildMonitor } from 'src/build-system/monitor';
 import { chatSyncWithClocker } from 'src/build-system/utils/handler-helper';
 import { MessageInterface } from 'src/common/model-provider/types';
-=======
 import {
   ResponseParsingError,
   InvalidParameterError,
-  ModelTimeoutError,
-  TemporaryServiceUnavailableError,
-  RateLimitExceededError,
+  ModelUnavailableError,
 } from 'src/build-system/errors';
->>>>>>> 5a2307c2
 
 export class FileArchGenerateHandler implements BuildHandler<string> {
   readonly id = 'op:FILE:ARCH';
@@ -32,6 +26,8 @@
     const datamapDoc = context.getNodeData('op:UX:DATAMAP:DOC');
 
     if (!fileStructure || !datamapDoc) {
+      Logger.error(fileStructure);
+      Logger.error(datamapDoc);
       throw new InvalidParameterError(
         'Missing required parameters: fileStructure or datamapDoc.',
       );
@@ -43,28 +39,18 @@
     );
 
     try {
-      const fileArchContent = await context.model.chatSync({
-        model: 'gpt-4o-mini',
-        messages: [{ content: prompt, role: 'system' }],
-      });
 
+      let messages: MessageInterface[] = [{content: prompt, role: 'system'}];
+      const  fileArchContent = await chatSyncWithClocker(context, messages, 'gpt-4o-mini', 'generateFileArch', this.id);
+      
       if (!fileArchContent) {
-        throw new ModelTimeoutError(
+        throw new ModelUnavailableError(
           'The model did not respond within the expected time.',
         );
       }
-<<<<<<< HEAD
-      try {
-        let messages: MessageInterface[] = [{content: prompt, role: 'system'}];
-        fileArchContent = await chatSyncWithClocker(context, messages, 'gpt-4o-mini', 'generateFileArch', this.id);
-        
-        const tagContent = parseGenerateTag(fileArchContent);
-        jsonData = extractJsonFromText(tagContent);
-=======
 
       const tagContent = parseGenerateTag(fileArchContent);
       const jsonData = extractJsonFromText(tagContent);
->>>>>>> 5a2307c2
 
       if (!jsonData) {
         this.logger.error('Failed to extract JSON from text.');
