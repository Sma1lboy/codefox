--- conflicted
+++ resolved
@@ -8,7 +8,6 @@
   parseGenerateTag,
 } from 'src/build-system/utils/strings';
 import { chatSyncWithClocker } from 'src/build-system/utils/handler-helper';
-import { MessageInterface } from 'src/common/model-provider/types';
 import {
   ResponseParsingError,
   InvalidParameterError,
@@ -38,52 +37,42 @@
       JSON.stringify(datamapDoc, null, 2),
     );
 
+    let fileArchContent: string;
     try {
-      const messages: MessageInterface[] = [
-        { content: prompt, role: 'system' },
-      ];
-      const fileArchContent = await chatSyncWithClocker(
+      fileArchContent = await chatSyncWithClocker(
         context,
-        messages,
-        'gpt-4o-mini',
+        {
+          model: 'gpt-4o-mini',
+          messages: [{ content: prompt, role: 'system' }],
+        },
         'generateFileArch',
         this.id,
       );
+    } catch (error) {
+      this.logger.error('Model is unavailable:' + error);
+      throw new ModelUnavailableError('Model is unavailable:' + error);
+    }
 
-<<<<<<< HEAD
-=======
-      if (!fileArchContent) {
-        throw new ModelUnavailableError(
-          'The model did not respond within the expected time.',
-        );
-      }
+    const tagContent = parseGenerateTag(fileArchContent);
+    const jsonData = extractJsonFromText(tagContent);
 
->>>>>>> 4b6872b7
-      const tagContent = parseGenerateTag(fileArchContent);
-      const jsonData = extractJsonFromText(tagContent);
+    if (!jsonData) {
+      this.logger.error('Failed to extract JSON from text');
+      throw new ResponseParsingError('Failed to extract JSON from text.');
+    }
 
-      if (!jsonData) {
-        this.logger.error('Failed to extract JSON from text');
-        throw new ResponseParsingError('Failed to extract JSON from text.');
-      }
-
-      if (!this.validateJsonData(jsonData)) {
-        this.logger.error('File architecture JSON validation failed.');
-        throw new ResponseParsingError(
-          'File architecture JSON validation failed.',
-        );
-      }
-
-      this.logger.log('File architecture document generated successfully.');
-      return {
-        success: true,
-        data: formatResponse(fileArchContent),
-      };
-    } catch (error: any) {
-      throw new ModelUnavailableError(
-        "Model didn't respond within the expected time: " + error.stack,
+    if (!this.validateJsonData(jsonData)) {
+      this.logger.error('File architecture JSON validation failed.');
+      throw new ResponseParsingError(
+        'File architecture JSON validation failed.',
       );
     }
+
+    this.logger.log('File architecture document generated successfully.');
+    return {
+      success: true,
+      data: formatResponse(fileArchContent),
+    };
   }
 
   /**
