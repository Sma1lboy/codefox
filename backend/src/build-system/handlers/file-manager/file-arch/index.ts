--- conflicted
+++ resolved
@@ -7,20 +7,17 @@
   formatResponse,
   parseGenerateTag,
 } from 'src/build-system/utils/strings';
-<<<<<<< HEAD
-import { VirtualDirectory } from 'src/build-system/virtual-dir';
-import {
-  buildDependencyGraph,
-  validateAgainstVirtualDirectory,
-} from 'src/build-system/utils/file_generator_util';
-=======
 import { chatSyncWithClocker } from 'src/build-system/utils/handler-helper';
 import {
   ResponseParsingError,
   InvalidParameterError,
   ModelUnavailableError,
 } from 'src/build-system/errors';
->>>>>>> a71fd692
+import { VirtualDirectory } from 'src/build-system/virtual-dir';
+import {
+  buildDependencyGraph,
+  validateAgainstVirtualDirectory,
+} from 'src/build-system/utils/file_generator_util';
 
 export class FileArchGenerateHandler implements BuildHandler<string> {
   readonly id = 'op:FILE:ARCH';
@@ -67,33 +64,10 @@
     const tagContent = parseGenerateTag(fileArchContent);
     const jsonData = extractJsonFromText(tagContent);
 
-<<<<<<< HEAD
-        if (jsonData == null) {
-          retry += 1;
-          this.logger.error('Extract Json From Text fail');
-          continue;
-        }
-
-        // Validate the extracted JSON data
-        if (!this.validateJsonData(jsonData)) {
-          retry += 1;
-          this.logger.error('File architecture JSON validation failed');
-          continue;
-        }
-        console.log(jsonData);
-        // validate with virutual dir
-        const { graph, nodes, fileInfos } = buildDependencyGraph(jsonData);
-        if (!validateAgainstVirtualDirectory(nodes, this.virtualDir)) {
-          retry += 1;
-          this.logger.error('Validate Against Virtual Directory Fail !!!');
-          continue;
-        }
-=======
     if (!jsonData) {
       this.logger.error('Failed to extract JSON from text');
       throw new ResponseParsingError('Failed to extract JSON from text.');
     }
->>>>>>> a71fd692
 
     if (!this.validateJsonData(jsonData)) {
       this.logger.error('File architecture JSON validation failed.');
@@ -101,6 +75,15 @@
         'File architecture JSON validation failed.',
       );
     }
+
+    console.log(jsonData);
+    // validate with virutual dir
+    const { graph, nodes, fileInfos } = buildDependencyGraph(jsonData);
+    if (!validateAgainstVirtualDirectory(nodes, this.virtualDir)) {
+        
+          this.logger.error('Validate Against Virtual Directory Fail !!!');
+          throw new ResponseParsingError('Failed to validate against virtualDirectory.');
+        }
 
     this.logger.log('File architecture document generated successfully.');
     return {
