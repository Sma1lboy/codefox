import { BuildHandler, BuildResult } from 'src/build-system/types';
import { BuilderContext } from 'src/build-system/context';
import { generateFileArchPrompt } from './prompt';
import { Logger } from '@nestjs/common';
<<<<<<< HEAD
import { extractJsonFromMarkdown } from 'src/build-system/utils/strings';
import { VirtualDirectory } from '../../../virtual-dir';
import {
  buildDependencyGraph,
  validateAgainstVirtualDirectory,
} from '../../../utils/file_generator_util';
=======
import {
  extractJsonFromText,
  formatResponse,
  parseGenerateTag,
} from 'src/build-system/utils/strings';
>>>>>>> e614d061

export class FileArchGenerateHandler implements BuildHandler<string> {
  readonly id = 'op:FILE:ARCH';
  private readonly logger: Logger = new Logger('FileArchGenerateHandler');
  private virtualDir: VirtualDirectory;

  // TODO: adding page by page analysis
  async run(context: BuilderContext): Promise<BuildResult<string>> {
    this.logger.log('Generating File Architecture Document...');

    this.virtualDir = context.virtualDirectory;

    const fileStructure = context.getNodeData('op:FILE:STRUCT');
    // TODO: here should use datamap struct
    const datamapDoc = context.getNodeData('op:UX:DATAMAP:DOC');
    // TODO: adding page by page analysis

    if (!fileStructure || !datamapDoc) {
      return {
        success: false,
        error: new Error(
          'Missing required parameters: fileStructure or datamapDoc',
        ),
      };
    }

    const prompt = generateFileArchPrompt(
      JSON.stringify(fileStructure.jsonFileStructure, null, 2),
      JSON.stringify(datamapDoc, null, 2),
    );

    // fileArchContent generate
    let successBuild = false;
    let fileArchContent = null;
    let jsonData = null;
    let retry = 0;
    const retryChances = 2;

    // TODO: not ideal, should implement a better global retry mechanism
    while (!successBuild) {
      if (retry > retryChances) {
        this.logger.error(
          'Failed to build virtual directory after multiple attempts',
        );
        return {
          success: false,
          error: new Error(
            'Failed to build virtual directory after multiple attempts',
          ),
        };
      }
      try {
        fileArchContent = await context.model.chatSync({
          model: 'gpt-4o-mini',
          messages: [{ content: prompt, role: 'system' }],
        });

        const tagContent = parseGenerateTag(fileArchContent);
        jsonData = extractJsonFromText(tagContent);

        if (jsonData == null) {
          retry += 1;
          this.logger.error('Extract Json From Text fail');
          continue;
        }

        // Validate the extracted JSON data
        if (!this.validateJsonData(jsonData)) {
          retry += 1;
          this.logger.error('File architecture JSON validation failed');
          continue;
        }
        console.log(jsonData);
        // validate with virutual dir
        const { graph, nodes, fileInfos } = buildDependencyGraph(jsonData);
        if (!validateAgainstVirtualDirectory(nodes, this.virtualDir)) {
          retry += 1;
          this.logger.error('Validate Against Virtual Directory Fail !!!');
          continue;
        }

        successBuild = true;
      } catch (error) {
        this.logger.error('Error during JSON extraction or validation', error);
        return {
          success: false,
          error: new Error('Error during JSON extraction or validation'),
        };
      }
    }

    this.logger.log('File architecture document generated successfully');
    return {
      success: true,
      data: formatResponse(fileArchContent),
    };
  }

  /**
   * Validate the structure and content of the JSON data.
   * @param jsonData The JSON data to validate.
   * @returns A boolean indicating whether the JSON data is valid.
   */
  private validateJsonData(jsonData: {
    files: Record<string, { dependsOn: string[] }>;
  }): boolean {
    const validPathRegex = /^[a-zA-Z0-9_\-/.]+$/;

    for (const [file, details] of Object.entries(jsonData.files)) {
      // Validate the file path
      if (!validPathRegex.test(file)) {
        this.logger.error(`Invalid file path: ${file}`);
        return false;
      }

      // Validate dependencies
      for (const dependency of details.dependsOn) {
        if (!validPathRegex.test(dependency)) {
          this.logger.error(
            `Invalid dependency path "${dependency}" in file "${file}".`,
          );
          return false;
        }

        // Ensure no double slashes or trailing slashes
        if (dependency.includes('//') || dependency.endsWith('/')) {
          this.logger.error(
            `Malformed dependency path "${dependency}" in file "${file}".`,
          );
          return false;
        }
      }
    }
    return true;
  }
}<|MERGE_RESOLUTION|>--- conflicted
+++ resolved
@@ -2,20 +2,11 @@
 import { BuilderContext } from 'src/build-system/context';
 import { generateFileArchPrompt } from './prompt';
 import { Logger } from '@nestjs/common';
-<<<<<<< HEAD
-import { extractJsonFromMarkdown } from 'src/build-system/utils/strings';
-import { VirtualDirectory } from '../../../virtual-dir';
-import {
-  buildDependencyGraph,
-  validateAgainstVirtualDirectory,
-} from '../../../utils/file_generator_util';
-=======
 import {
   extractJsonFromText,
   formatResponse,
   parseGenerateTag,
 } from 'src/build-system/utils/strings';
->>>>>>> e614d061
 
 export class FileArchGenerateHandler implements BuildHandler<string> {
   readonly id = 'op:FILE:ARCH';
