import {
  BuildHandler,
  BuildOpts,
  BuildResult,
  FileStructOutput,
} from 'src/build-system/types';
import { BuilderContext } from 'src/build-system/context';
import { prompts } from './prompt';
import { Logger } from '@nestjs/common';
import { removeCodeBlockFences } from 'src/build-system/utils/strings';

/**
 * FileStructureHandler is responsible for generating the project's file and folder structure
 * based on the provided documentation.
 */
export class FileStructureHandler implements BuildHandler<FileStructOutput> {
  readonly id = 'op:FILE:STRUCT';
  private readonly logger: Logger = new Logger('FileStructureHandler');

  /**
   * Executes the handler to generate the file structure.
   * @param context - The builder context containing configuration and utilities.
   * @param args - The variadic arguments required for generating the file structure.
   * @returns A BuildResult containing the generated file structure JSON and related data.
   */
  async run(
    context: BuilderContext,
    opts?: BuildOpts,
  ): Promise<BuildResult<FileStructOutput>> {
    this.logger.log('Generating File Structure Document...');

    // Retrieve projectName from context
    const projectName =
      context.getGlobalContext('projectName') || 'Default Project Name';
    this.logger.debug(`Project Name: ${projectName}`);

    const sitemapDoc = context.getNodeData('op:UX:SMD');
    const datamapDoc = context.getNodeData('op:UX:DATAMAP:DOC');
    // TODO: make sure passing this parameter is correct
    const projectPart = opts.projectPart ?? 'frontend';
    const framework = context.getGlobalContext('framework') ?? 'react';
    this.logger.warn(
      "there is no default framework setup, using 'react', plz fix it ASAP",
    );
    // Validate required arguments
    if (!sitemapDoc || typeof sitemapDoc !== 'string') {
      throw new Error(
        'The first argument (sitemapDoc) is required and must be a string.',
      );
    }
    if (!datamapDoc || typeof datamapDoc !== 'string') {
      throw new Error(
        'The second argument (datamapDoc) is required and must be a string.',
      );
    }
    if (!framework || typeof framework !== 'string') {
      throw new Error(
        'The third argument (framework) is required and must be a string.',
      );
    }
    if (
      !projectPart ||
      (projectPart !== 'frontend' && projectPart !== 'backend')
    ) {
      throw new Error(
        'The fourth argument (projectPart) is required and must be either "frontend" or "backend".',
      );
    }

    this.logger.debug(`Project Part: ${projectPart}`);
    this.logger.debug(
      'Sitemap Documentation and Data Analysis Document are provided.',
    );

    // Generate the common file structure prompt
    const prompt = prompts.generateCommonFileStructurePrompt(
      projectName,
      sitemapDoc,
      datamapDoc,
      framework,
      projectPart,
    );

    let fileStructureContent: string;
    try {
      // Invoke the language model to generate the file structure content
      fileStructureContent = await context.model.chatSync({
        model: 'gpt-4o-mini',
        messages: [{ content: prompt, role: 'system' }],
      });
    } catch (error) {
      this.logger.error('Error during file structure generation:', error);
      return {
        success: false,
        error: new Error('Failed to generate file structure.'),
      };
    }

    this.logger.debug('Generated file structure content.');

    // Convert the tree structure to JSON using the appropriate prompt
    const convertToJsonPrompt =
      prompts.convertTreeToJsonPrompt(fileStructureContent);

    let fileStructureJsonContent: string | null = null;
    let successBuild = false;
    let retry = 0;
    const retryChances = 2;

    while (!successBuild) {
      if (retry > retryChances) {
        this.logger.error(
          'Failed to build virtual directory after multiple attempts.',
        );
        return {
          success: false,
          error: new Error(
            'Failed to build virtual directory after multiple attempts.',
          ),
        };
      }

      try {
        // Invoke the language model to convert tree structure to JSON
        fileStructureJsonContent = await context.model.chatSync({
          model: 'gpt-4o-mini',
          messages: [{ content: convertToJsonPrompt, role: 'system' }],
        });
      } catch (error) {
        this.logger.error('Error during tree to JSON conversion:', error);
        return {
          success: false,
          error: new Error('Failed to convert file structure to JSON.'),
        };
      }

      this.logger.debug('Converted file structure to JSON.');

      // Attempt to build the virtual directory from the JSON structure
      try {
        successBuild = context.buildVirtualDirectory(fileStructureJsonContent);
      } catch (error) {
        this.logger.error('Error during virtual directory build:', error);
        successBuild = false;
      }

      if (!successBuild) {
        this.logger.warn(
          `Retrying to build virtual directory (${retry + 1}/${retryChances})...`,
        );
        retry += 1;
      }
    }

    this.logger.log(
      'File structure JSON content and virtual directory built successfully.',
    );

    return {
      success: true,
<<<<<<< HEAD
      data: removeCodeBlockFences(fileStructureJsonContent),
=======
      data: {
        fileStructure: removeCodeBlockFences(fileStructureContent),
        jsonFileStructure: removeCodeBlockFences(fileStructureJsonContent),
      },
>>>>>>> f20ec642
    };
  }
}<|MERGE_RESOLUTION|>--- conflicted
+++ resolved
@@ -158,14 +158,10 @@
 
     return {
       success: true,
-<<<<<<< HEAD
-      data: removeCodeBlockFences(fileStructureJsonContent),
-=======
       data: {
         fileStructure: removeCodeBlockFences(fileStructureContent),
         jsonFileStructure: removeCodeBlockFences(fileStructureJsonContent),
       },
->>>>>>> f20ec642
     };
   }
 }