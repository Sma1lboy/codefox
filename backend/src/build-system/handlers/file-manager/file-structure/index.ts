--- conflicted
+++ resolved
@@ -8,16 +8,12 @@
 import { prompts } from './prompt';
 import { Logger } from '@nestjs/common';
 import { removeCodeBlockFences } from 'src/build-system/utils/strings';
-<<<<<<< HEAD
-import { BuildMonitor } from 'src/build-system/monitor';
 import { chatSyncWithClocker } from 'src/build-system/utils/handler-helper';
 import { MessageInterface } from 'src/common/model-provider/types';
-=======
 import {
   ResponseParsingError,
   MissingConfigurationError,
 } from 'src/build-system/errors';
->>>>>>> 5a2307c2
 
 /**
  * FileStructureHandler is responsible for generating the project's file and folder structure
@@ -55,22 +51,15 @@
 
     let fileStructureContent: string;
     try {
-<<<<<<< HEAD
       // Invoke the language model to generate the file structure content
       let messages: MessageInterface[] = [{content: prompt, role: 'system'}];
       fileStructureContent = await chatSyncWithClocker(context, messages, 'gpt-4o-mini', 'generateCommonFileStructure', this.id);
-=======
-      fileStructureContent = await context.model.chatSync({
-        model: 'gpt-4o-mini',
-        messages: [{ content: prompt, role: 'system' }],
-      });
-
+      
       if (!fileStructureContent || fileStructureContent.trim() === '') {
         throw new ResponseParsingError(
           `Generated content is empty during op:FILE:STRUCT.`,
         );
       }
->>>>>>> 5a2307c2
     } catch (error) {
       return { success: false, error };
     }
@@ -81,10 +70,8 @@
 
     let fileStructureJsonContent: string;
     try {
-      fileStructureJsonContent = await context.model.chatSync({
-        model: 'gpt-4o-mini',
-        messages: [{ content: convertToJsonPrompt, role: 'system' }],
-      });
+      let messages: MessageInterface[] = [{content: convertToJsonPrompt, role: 'system'}];
+      fileStructureJsonContent = await chatSyncWithClocker(context, messages, 'gpt-4o-mini', 'convertToJsonPrompt', this.id);
 
       if (!fileStructureJsonContent || fileStructureJsonContent.trim() === '') {
         throw new ResponseParsingError(
