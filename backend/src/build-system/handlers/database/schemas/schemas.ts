--- conflicted
+++ resolved
@@ -11,20 +11,9 @@
 import { saveGeneratedCode } from 'src/build-system/utils/files';
 import * as path from 'path';
 import { formatResponse } from 'src/build-system/utils/strings';
-<<<<<<< HEAD
-import { BuildMonitor } from 'src/build-system/monitor';
 import { chatSyncWithClocker } from 'src/build-system/utils/handler-helper';
 import { MessageInterface } from 'src/common/model-provider/types';
-=======
-import {
-  MissingConfigurationError,
-  ResponseParsingError,
-  FileWriteError,
-  ModelTimeoutError,
-  TemporaryServiceUnavailableError,
-  RateLimitExceededError,
-} from 'src/build-system/errors';
->>>>>>> 5a2307c2
+import { FileWriteError, ModelUnavailableError, ResponseParsingError } from 'src/build-system/errors';
 
 /**
  * DBSchemaHandler is responsible for generating database schemas based on provided requirements.
@@ -33,61 +22,132 @@
   readonly id = 'op:DATABASE:SCHEMAS';
   private readonly logger: Logger = new Logger('DBSchemaHandler');
 
+  /**
+   * Executes the handler to generate database schemas.
+   * @param context - The builder context containing configuration and utilities.
+   * @param args - The variadic arguments required for generating the database schemas.
+   * @returns A BuildResult containing the generated schema content and related data.
+   */
   async run(context: BuilderContext): Promise<BuildResult> {
     this.logger.log('Generating Database Schemas...');
 
+    // Retrieve projectName and databaseType from context
     const projectName =
       context.getGlobalContext('projectName') || 'Default Project Name';
     const databaseType =
       context.getGlobalContext('databaseType') || 'PostgreSQL';
 
     const dbRequirements = context.getNodeData('op:DATABASE_REQ');
-    if (!dbRequirements) {
-      this.logger.error('Missing database requirements.');
-      throw new MissingConfigurationError(
-        'Missing required database requirements.',
+
+    this.logger.debug('Database requirements are provided.');
+
+    // Check if the databaseType is supported
+    if (!isSupportedDatabaseType(databaseType)) {
+      throw new Error(
+        `Unsupported database type: ${databaseType}. Supported types are: ${getSupportedDatabaseTypes().join(
+          ', ',
+        )}.`,
       );
     }
 
-    if (!isSupportedDatabaseType(databaseType)) {
-      const supportedTypes = getSupportedDatabaseTypes().join(', ');
-      this.logger.error(
-        `Unsupported database type: ${databaseType}. Supported types: ${supportedTypes}`,
-      );
-      throw new MissingConfigurationError(
-        `Unsupported database type: ${databaseType}. Supported types: ${supportedTypes}.`,
-      );
-    }
-
+    // Get the file extension for the schema
     let fileExtension: string;
     try {
       fileExtension = getSchemaFileExtension(databaseType as DatabaseType);
     } catch (error) {
       this.logger.error('Error determining schema file extension:', error);
-      throw new ResponseParsingError(
+      throw new FileWriteError(
         `Failed to determine schema file extension for database type: ${databaseType}.`,
       );
     }
 
     this.logger.debug(`Schema file extension: .${fileExtension}`);
 
-    const dbAnalysis = await this.analyzeDatabaseRequirements(
-      context,
+    // Step 1: Analyze database requirements
+    const analysisPrompt = prompts.analyzeDatabaseRequirements(
       projectName,
       dbRequirements,
       databaseType,
     );
 
-    const schemaContent = await this.generateDatabaseSchema(
-      context,
-      dbAnalysis,
+    let dbAnalysis: string;
+    try {
+      let messages: MessageInterface[] = [{content: analysisPrompt, role: 'system'}];
+      dbAnalysis = await chatSyncWithClocker(context, messages, 'gpt-4o-mini', 'analyzeDatabaseRequirements', this.id);
+    } catch (error) {
+      this.logger.error('Error during database requirements analysis:', error);
+      return {
+        success: false,
+        error: new Error('Failed to analyze database requirements.'),
+      };
+    }
+
+    this.logger.debug('Database requirements analyzed successfully.');
+
+    // Step 2: Generate database schema based on analysis
+    let schemaPrompt: string;
+    try {
+      schemaPrompt = prompts.generateDatabaseSchema(
+        dbAnalysis,
+        databaseType,
+        fileExtension,
+      );
+    } catch (error) {
+      this.logger.error('Error during schema prompt generation:', error);
+      return {
+        success: false,
+        error: new FileWriteError('Failed to generate schema prompt.'),
+      };
+    }
+
+    let schemaContent: string;
+    try {
+      let messages: MessageInterface[] = [{content: schemaPrompt, role: 'system'}];
+      const schemaResponse = await chatSyncWithClocker(context, messages, 'gpt-4o-mini', 'generateBackendCode', this.id);
+      schemaContent = formatResponse(schemaResponse);
+    } catch (error) {
+      this.logger.error('Error during schema generation:', error);
+      return {
+        success: false,
+        error: new ModelUnavailableError('Failed to generate database schema.'),
+      };
+    }
+
+    this.logger.debug('Database schema generated successfully.');
+
+    // Step 3: Validate the generated schema
+    const validationPrompt = prompts.validateDatabaseSchema(
+      schemaContent,
       databaseType,
-      fileExtension,
     );
 
-    await this.validateDatabaseSchema(context, schemaContent, databaseType);
+    let validationResponse: string;
+    try {
+      let messages: MessageInterface[] = [{content: validationPrompt, role: 'system'}];
+      const validationResult = await chatSyncWithClocker(context, messages, 'gpt-4o-mini', 'generateBackendCode', this.id);
+      validationResponse = formatResponse(validationResult);
+    } catch (error) {
+      this.logger.error('Error during schema validation:', error);
+      return {
+        success: false,
+        error: new ModelUnavailableError('Failed to validate the generated database schema.'),
+      };
+    }
 
+    if (validationResponse.includes('Error')) {
+      this.logger.error('Schema validation failed:', validationResponse);
+      return {
+        success: false,
+        error: new Error(`Schema validation failed: ${validationResponse}`),
+      };
+    }
+
+    this.logger.debug('Schema validation passed.');
+
+    // Define the schema file name
     const schemaFileName = `schema.${fileExtension}`;
+
+    // Write the schemaContent to a file
     const uuid = context.getGlobalContext('projectUUID');
 
     try {
@@ -98,130 +158,17 @@
       this.logger.log(`Schema file (${schemaFileName}) written successfully.`);
     } catch (error) {
       this.logger.error('Error writing schema file:', error);
-      throw new FileWriteError('Failed to write schema file.');
+      return {
+        success: false,
+        error: new ResponseParsingError('Failed to write schema file.'),
+      };
     }
+
+    this.logger.debug(`Schema file (${schemaFileName}) prepared.`);
 
     return {
       success: true,
       data: schemaContent,
     };
   }
-
-  private async analyzeDatabaseRequirements(
-    context: BuilderContext,
-    projectName: string,
-    dbRequirements: any,
-    databaseType: string,
-  ): Promise<string> {
-    const analysisPrompt = prompts.analyzeDatabaseRequirements(
-      projectName,
-      dbRequirements,
-      databaseType,
-    );
-
-    try {
-<<<<<<< HEAD
-      let messages: MessageInterface[] = [{content: analysisPrompt, role: 'system'}];
-      const analysisResponse = await chatSyncWithClocker(context, messages, 'gpt-4o-mini', 'analyzeDatabaseRequirements', this.id);
-      dbAnalysis = analysisResponse;
-    } catch (error) {
-      this.logger.error('Error during database requirements analysis:', error);
-      return {
-        success: false,
-        error: new Error('Failed to analyze database requirements.'),
-      };
-    }
-=======
-      const analysisResponse = await context.model.chatSync({
-        model: 'gpt-4o-mini',
-        messages: [{ content: analysisPrompt, role: 'system' }],
-      });
->>>>>>> 5a2307c2
-
-      if (!analysisResponse || analysisResponse.trim() === '') {
-        throw new ResponseParsingError(
-          'Database requirements analysis returned empty.',
-        );
-      }
-
-      return analysisResponse;
-    } catch (error) {
-      throw error;
-    }
-  }
-
-  private async generateDatabaseSchema(
-    context: BuilderContext,
-    dbAnalysis: string,
-    databaseType: string,
-    fileExtension: string,
-  ): Promise<string> {
-    const schemaPrompt = prompts.generateDatabaseSchema(
-      dbAnalysis,
-      databaseType,
-      fileExtension,
-    );
-
-    try {
-<<<<<<< HEAD
-      let messages: MessageInterface[] = [{content: schemaPrompt, role: 'system'}];
-      const schemaResponse = await chatSyncWithClocker(context, messages, 'gpt-4o-mini', 'generateBackendCode', this.id);
-      schemaContent = formatResponse(schemaResponse);
-=======
-      const schemaResponse = await context.model.chatSync({
-        model: 'gpt-4o-mini',
-        messages: [{ content: schemaPrompt, role: 'system' }],
-      });
-
-      const schemaContent = formatResponse(schemaResponse);
-      if (!schemaContent || schemaContent.trim() === '') {
-        throw new ResponseParsingError('Generated database schema is empty.');
-      }
-
-      return schemaContent;
->>>>>>> 5a2307c2
-    } catch (error) {
-      throw error;
-    }
-  }
-
-  private async validateDatabaseSchema(
-    context: BuilderContext,
-    schemaContent: string,
-    databaseType: string,
-  ): Promise<void> {
-    const validationPrompt = prompts.validateDatabaseSchema(
-      schemaContent,
-      databaseType,
-    );
-
-    try {
-<<<<<<< HEAD
-      let messages: MessageInterface[] = [{content: validationPrompt, role: 'system'}];
-      const validationResult = await chatSyncWithClocker(context, messages, 'gpt-4o-mini', 'generateBackendCode', this.id);
-      validationResponse = formatResponse(validationResult);
-    } catch (error) {
-      this.logger.error('Error during schema validation:', error);
-      return {
-        success: false,
-        error: new Error('Failed to validate the generated database schema.'),
-      };
-    }
-=======
-      const validationResult = await context.model.chatSync({
-        model: 'gpt-4o-mini',
-        messages: [{ content: validationPrompt, role: 'system' }],
-      });
->>>>>>> 5a2307c2
-
-      const validationResponse = formatResponse(validationResult);
-      if (validationResponse.includes('Error')) {
-        throw new ResponseParsingError(
-          `Schema validation failed: ${validationResponse}`,
-        );
-      }
-    } catch (error) {
-      throw error;
-    }
-  }
 }