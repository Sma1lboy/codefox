--- conflicted
+++ resolved
@@ -12,53 +12,35 @@
 import * as path from 'path';
 import { formatResponse } from 'src/build-system/utils/strings';
 import { chatSyncWithClocker } from 'src/build-system/utils/handler-helper';
-import { MessageInterface } from 'src/common/model-provider/types';
 import {
   FileWriteError,
   ModelUnavailableError,
-<<<<<<< HEAD
   ResponseTagError,
-=======
-  ResponseParsingError,
->>>>>>> 4b6872b7
 } from 'src/build-system/errors';
 
-/**
- * DBSchemaHandler is responsible for generating database schemas based on provided requirements.
- */
 export class DBSchemaHandler implements BuildHandler {
   readonly id = 'op:DATABASE:SCHEMAS';
   private readonly logger: Logger = new Logger('DBSchemaHandler');
 
-  /**
-   * Executes the handler to generate database schemas.
-   * @param context - The builder context containing configuration and utilities.
-   * @param args - The variadic arguments required for generating the database schemas.
-   * @returns A BuildResult containing the generated schema content and related data.
-   */
   async run(context: BuilderContext): Promise<BuildResult> {
     this.logger.log('Generating Database Schemas...');
 
-    // Retrieve projectName and databaseType from context
+    // 1. Get required context data
     const projectName =
       context.getGlobalContext('projectName') || 'Default Project Name';
     const databaseType =
       context.getGlobalContext('databaseType') || 'PostgreSQL';
+    const dbRequirements = context.getNodeData('op:DATABASE_REQ');
+    const uuid = context.getGlobalContext('projectUUID');
 
-    const dbRequirements = context.getNodeData('op:DATABASE_REQ');
-
-    this.logger.debug('Database requirements are provided.');
-
-    // Check if the databaseType is supported
+    // 2. Validate database type
     if (!isSupportedDatabaseType(databaseType)) {
       throw new Error(
-        `Unsupported database type: ${databaseType}. Supported types are: ${getSupportedDatabaseTypes().join(
-          ', ',
-        )}.`,
+        `Unsupported database type: ${databaseType}. Supported types are: ${getSupportedDatabaseTypes().join(', ')}.`,
       );
     }
 
-    // Get the file extension for the schema
+    // 3. Get file extension
     let fileExtension: string;
     try {
       fileExtension = getSchemaFileExtension(databaseType as DatabaseType);
@@ -69,215 +51,114 @@
       );
     }
 
-    this.logger.debug(`Schema file extension: .${fileExtension}`);
-
-    // Step 1: Analyze database requirements
-    const analysisPrompt = prompts.analyzeDatabaseRequirements(
-      projectName,
-      dbRequirements,
-      databaseType,
-    );
-
-<<<<<<< HEAD
-    let schemaContent = await this.generateDatabaseSchema(
-      context,
-      dbAnalysis,
-      databaseType,
-      fileExtension,
-    );
-
     try {
-      schemaContent = await this.validateDatabaseSchema(
-        context,
-        schemaContent,
+      // Step 1: Analyze database requirements
+      this.logger.debug('Starting database requirements analysis...');
+      const analysisPrompt = prompts.analyzeDatabaseRequirements(
+        projectName,
+        dbRequirements,
         databaseType,
       );
-    } catch (error) {
-      new ResponseTagError('Failed to validate generated schema:' + error);
-    }
-=======
-    let dbAnalysis: string;
-    try {
-      const messages: MessageInterface[] = [
-        { content: analysisPrompt, role: 'system' },
-      ];
-      dbAnalysis = await chatSyncWithClocker(
-        context,
-        messages,
-        'gpt-4o-mini',
-        'analyzeDatabaseRequirements',
-        this.id,
-      );
-    } catch (error) {
-      this.logger.error('Error during database requirements analysis:', error);
-      return {
-        success: false,
-        error: new Error('Failed to analyze database requirements.'),
-      };
-    }
+      let dbAnalysis: string;
+      try {
+        const analysisResponse = await chatSyncWithClocker(
+          context,
+          {
+            model: 'gpt-4o-mini',
+            messages: [{ content: analysisPrompt, role: 'system' }],
+          },
+          'analyzeDatabaseRequirements',
+          this.id,
+        );
+        dbAnalysis = formatResponse(analysisResponse);
+      } catch (error) {
+        throw new ModelUnavailableError(
+          `Model unavailable during analysis: ${error}`,
+        );
+      }
 
-    this.logger.debug('Database requirements analyzed successfully.');
->>>>>>> 4b6872b7
-
-    // Step 2: Generate database schema based on analysis
-    let schemaPrompt: string;
-    try {
-      schemaPrompt = prompts.generateDatabaseSchema(
+      // Step 2: Generate schema based on analysis
+      this.logger.debug('Generating database schema...');
+      const schemaPrompt = prompts.generateDatabaseSchema(
         dbAnalysis,
         databaseType,
         fileExtension,
       );
+      let schemaContent: string;
+      try {
+        const schemaResponse = await chatSyncWithClocker(
+          context,
+          {
+            model: 'gpt-4o-mini',
+            messages: [{ content: schemaPrompt, role: 'system' }],
+          },
+          'generateDatabaseSchema',
+          this.id,
+        );
+        schemaContent = formatResponse(schemaResponse);
+      } catch (error) {
+        throw new ModelUnavailableError(
+          `Model unavailable during schema generation: ${error}`,
+        );
+      }
+
+      // Step 3: Validate generated schema
+      this.logger.debug('Validating generated schema...');
+      const validationPrompt = prompts.validateDatabaseSchema(
+        schemaContent,
+        databaseType,
+      );
+      let validationResult: string;
+      try {
+        const validationResponse = await chatSyncWithClocker(
+          context,
+          {
+            model: 'gpt-4o-mini',
+            messages: [{ content: validationPrompt, role: 'system' }],
+          },
+          'validateDatabaseSchema',
+          this.id,
+        );
+        validationResult = formatResponse(validationResponse);
+      } catch (error) {
+        throw new ModelUnavailableError(
+          `Model unavailable during validation: ${error}`,
+        );
+      }
+
+      // Check validation result
+      if (!validationResult.includes('Validation Passed')) {
+        throw new ResponseTagError(
+          `Schema validation failed: ${validationResult}`,
+        );
+      }
+
+      // Write schema to file
+      const schemaFileName = `schema.${fileExtension}`;
+      try {
+        saveGeneratedCode(
+          path.join(uuid, 'backend', schemaFileName),
+          schemaContent,
+        );
+        this.logger.log(
+          `Schema file (${schemaFileName}) written successfully.`,
+        );
+      } catch (error) {
+        throw new FileWriteError(
+          `Failed to write schema file: ${error.message}`,
+        );
+      }
+
+      return {
+        success: true,
+        data: schemaContent,
+      };
     } catch (error) {
-      this.logger.error('Error during schema prompt generation:', error);
+      this.logger.error('Error in schema generation process:', error);
       return {
         success: false,
-        error: new FileWriteError('Failed to generate schema prompt.'),
+        error: error instanceof Error ? error : new Error(String(error)),
       };
     }
-
-    let schemaContent: string;
-    try {
-      const messages: MessageInterface[] = [
-        { content: schemaPrompt, role: 'system' },
-      ];
-      const schemaResponse = await chatSyncWithClocker(
-        context,
-        messages,
-        'gpt-4o-mini',
-        'generateBackendCode',
-        this.id,
-      );
-      schemaContent = formatResponse(schemaResponse);
-    } catch (error) {
-      this.logger.error('Error during schema generation:', error);
-      return {
-        success: false,
-        error: new ModelUnavailableError('Failed to generate database schema.'),
-      };
-    }
-
-    this.logger.debug('Database schema generated successfully.');
-
-    // Step 3: Validate the generated schema
-    const validationPrompt = prompts.validateDatabaseSchema(
-      schemaContent,
-      databaseType,
-    );
-
-<<<<<<< HEAD
-    let analysisResponse: string;
-    try {
-      analysisResponse = await context.model.chatSync({
-        model: 'gpt-4o-mini',
-        messages: [{ content: analysisPrompt, role: 'system' }],
-      });
-    } catch (error) {
-      throw new ModelUnavailableError('Model is unavailable:' + error);
-    }
-    return analysisResponse;
-  }
-
-  private async generateDatabaseSchema(
-    context: BuilderContext,
-    dbAnalysis: string,
-    databaseType: string,
-    fileExtension: string,
-  ): Promise<string> {
-    const schemaPrompt = prompts.generateDatabaseSchema(
-      dbAnalysis,
-      databaseType,
-      fileExtension,
-    );
-=======
-    let validationResponse: string;
-    try {
-      const messages: MessageInterface[] = [
-        { content: validationPrompt, role: 'system' },
-      ];
-      const validationResult = await chatSyncWithClocker(
-        context,
-        messages,
-        'gpt-4o-mini',
-        'generateBackendCode',
-        this.id,
-      );
-      validationResponse = formatResponse(validationResult);
-    } catch (error) {
-      this.logger.error('Error during schema validation:', error);
-      return {
-        success: false,
-        error: new ModelUnavailableError(
-          'Failed to validate the generated database schema.',
-        ),
-      };
-    }
->>>>>>> 4b6872b7
-
-    if (validationResponse.includes('Error')) {
-      this.logger.error('Schema validation failed:', validationResponse);
-      return {
-        success: false,
-        error: new Error(`Schema validation failed: ${validationResponse}`),
-      };
-    }
-
-<<<<<<< HEAD
-      const schemaContent = formatResponse(schemaResponse);
-
-      return schemaContent;
-    } catch (error) {
-      throw new ModelUnavailableError('Model is unavailable:' + error);
-    }
-  }
-
-  private async validateDatabaseSchema(
-    context: BuilderContext,
-    schemaContent: string,
-    databaseType: string,
-  ): Promise<string> {
-    const validationPrompt = prompts.validateDatabaseSchema(
-      schemaContent,
-      databaseType,
-    );
-
-    try {
-      const validationResult = await context.model.chatSync({
-        model: 'gpt-4o-mini',
-        messages: [{ content: validationPrompt, role: 'system' }],
-      });
-
-      return formatResponse(validationResult);
-    } catch (error) {
-      throw new ModelUnavailableError('Model is unavailable:' + error);
-=======
-    this.logger.debug('Schema validation passed.');
-
-    // Define the schema file name
-    const schemaFileName = `schema.${fileExtension}`;
-
-    // Write the schemaContent to a file
-    const uuid = context.getGlobalContext('projectUUID');
-
-    try {
-      saveGeneratedCode(
-        path.join(uuid, 'backend', schemaFileName),
-        schemaContent,
-      );
-      this.logger.log(`Schema file (${schemaFileName}) written successfully.`);
-    } catch (error) {
-      this.logger.error('Error writing schema file:', error);
-      return {
-        success: false,
-        error: new ResponseParsingError('Failed to write schema file.'),
-      };
->>>>>>> 4b6872b7
-    }
-
-    this.logger.debug(`Schema file (${schemaFileName}) prepared.`);
-
-    return {
-      success: true,
-      data: schemaContent,
-    };
   }
 }