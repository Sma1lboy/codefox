import { BuildHandler, BuildResult } from 'src/build-system/types';
import { BuilderContext } from 'src/build-system/context';
import { ModelProvider } from 'src/common/model-provider';
import { prompts } from './prompt';
import { Logger } from '@nestjs/common';
import { removeCodeBlockFences } from 'src/build-system/utils/strings';
<<<<<<< HEAD
import { BuildMonitor } from 'src/build-system/monitor';
import { chatSyncWithClocker } from 'src/build-system/utils/handler-helper';
import { MessageInterface } from 'src/common/model-provider/types';
=======
import {
  MissingConfigurationError,
  ResponseParsingError,
  ModelTimeoutError,
  TemporaryServiceUnavailableError,
  RateLimitExceededError,
} from 'src/build-system/errors';
>>>>>>> 5a2307c2

export class DatabaseRequirementHandler implements BuildHandler<string> {
  readonly id = 'op:DATABASE_REQ';
  private readonly logger = new Logger('DatabaseRequirementHandler');

  async run(context: BuilderContext): Promise<BuildResult<string>> {
    const model = ModelProvider.getInstance();
    this.logger.log('Generating Database Requirements Document...');
    const projectName =
      context.getGlobalContext('projectName') || 'Default Project Name';

    const datamapDoc = context.getNodeData('op:UX:DATAMAP:DOC');

    if (!datamapDoc) {
      this.logger.error('Data mapping document is missing.');
      throw new MissingConfigurationError(
        'Missing required parameter: datamapDoc.',
      );
    }

    const prompt = prompts.generateDatabaseRequirementPrompt(
      projectName,
      datamapDoc,
    );
<<<<<<< HEAD
    let messages: MessageInterface[] = [{content: prompt, role: 'system'}];
    const dbRequirementsContent = await chatSyncWithClocker(context, messages, 'gpt-4o-mini', 'generateDatabaseRequirementPrompt', this.id);
    
=======

    let dbRequirementsContent: string;

    try {
      dbRequirementsContent = await model.chatSync({
        model: 'gpt-4o-mini',
        messages: [{ content: prompt, role: 'system' }],
      });

      if (!dbRequirementsContent) {
        throw new ModelTimeoutError(
          'The model did not respond within the expected time.',
        );
      }

      if (dbRequirementsContent.trim() === '') {
        throw new ResponseParsingError(
          'Generated database requirements content is empty.',
        );
      }
    } catch (error) {
      this.logger.error(
        'Error during database requirements generation:',
        error,
      );
      throw error; // Propagate error to upper-level handler
    }

>>>>>>> 5a2307c2
    return {
      success: true,
      data: removeCodeBlockFences(dbRequirementsContent),
    };
  }
}<|MERGE_RESOLUTION|>--- conflicted
+++ resolved
@@ -4,19 +4,15 @@
 import { prompts } from './prompt';
 import { Logger } from '@nestjs/common';
 import { removeCodeBlockFences } from 'src/build-system/utils/strings';
-<<<<<<< HEAD
-import { BuildMonitor } from 'src/build-system/monitor';
-import { chatSyncWithClocker } from 'src/build-system/utils/handler-helper';
-import { MessageInterface } from 'src/common/model-provider/types';
-=======
 import {
   MissingConfigurationError,
   ResponseParsingError,
-  ModelTimeoutError,
+  ModelUnavailableError,
   TemporaryServiceUnavailableError,
   RateLimitExceededError,
 } from 'src/build-system/errors';
->>>>>>> 5a2307c2
+import { chatSyncWithClocker } from 'src/build-system/utils/handler-helper';
+import { MessageInterface } from 'src/common/model-provider/types';
 
 export class DatabaseRequirementHandler implements BuildHandler<string> {
   readonly id = 'op:DATABASE_REQ';
@@ -41,22 +37,16 @@
       projectName,
       datamapDoc,
     );
-<<<<<<< HEAD
-    let messages: MessageInterface[] = [{content: prompt, role: 'system'}];
-    const dbRequirementsContent = await chatSyncWithClocker(context, messages, 'gpt-4o-mini', 'generateDatabaseRequirementPrompt', this.id);
-    
-=======
 
     let dbRequirementsContent: string;
 
     try {
-      dbRequirementsContent = await model.chatSync({
-        model: 'gpt-4o-mini',
-        messages: [{ content: prompt, role: 'system' }],
-      });
-
+      let messages: MessageInterface[] = [{content: prompt, role: 'system'}];
+      dbRequirementsContent = await chatSyncWithClocker(context, messages, 'gpt-4o-mini', 'generateDatabaseRequirementPrompt', this.id);
+    
+      
       if (!dbRequirementsContent) {
-        throw new ModelTimeoutError(
+        throw new ModelUnavailableError(
           'The model did not respond within the expected time.',
         );
       }
@@ -74,7 +64,6 @@
       throw error; // Propagate error to upper-level handler
     }
 
->>>>>>> 5a2307c2
     return {
       success: true,
       data: removeCodeBlockFences(dbRequirementsContent),
