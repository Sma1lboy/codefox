import { copyProjectTemplate } from 'src/build-system/utils/files';
import { promises as fs } from 'fs';
import { v4 as uuidv4 } from 'uuid';
import { getTemplatePath } from 'src/config/common-path';
import { Logger } from '@nestjs/common';

describe('Copy Project Template', () => {
  it('should copy the template to the specified UUID folder', async () => {
    const templatePath = getTemplatePath('template-backend');
    const projectUUID = uuidv4();
<<<<<<< HEAD

=======
    Logger.log('template-path:', templatePath);
>>>>>>> 595a868a
    const projectPath = await copyProjectTemplate(templatePath, projectUUID);
    expect(await fs.access(projectPath)).toBeUndefined(); // Project folder exists
    await fs.rm(projectPath, { recursive: true, force: true });
  });
});<|MERGE_RESOLUTION|>--- conflicted
+++ resolved
@@ -8,11 +8,8 @@
   it('should copy the template to the specified UUID folder', async () => {
     const templatePath = getTemplatePath('template-backend');
     const projectUUID = uuidv4();
-<<<<<<< HEAD
 
-=======
     Logger.log('template-path:', templatePath);
->>>>>>> 595a868a
     const projectPath = await copyProjectTemplate(templatePath, projectUUID);
     expect(await fs.access(projectPath)).toBeUndefined(); // Project folder exists
     await fs.rm(projectPath, { recursive: true, force: true });
