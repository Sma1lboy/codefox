--- conflicted
+++ resolved
@@ -1,19 +1,6 @@
-<<<<<<< HEAD
-import * as pathUtil from '../../config/common-path';
+import { Logger } from '@nestjs/common';
+import { getProjectPath, getProjectsDir, getRootDir } from 'codefox-common';
 import { saveGeneratedCode } from 'src/build-system/utils/files';
-import {
-  getRootDir,
-  getProjectsDir,
-  getProjectPath,
-} from 'src/config/common-path';
-import { Logger } from '@nestjs/common';
-=======
-import * as path from 'path';
-import * as os from 'os';
-import { existsSync, rmdirSync } from 'fs-extra';
-import { saveGeneratedCode } from 'src/build-system/utils/files';
-import { getProjectPath, getProjectsDir, getRootDir } from 'codefox-common';
->>>>>>> 56bbb926
 
 describe('Path Utilities', () => {
   const cleanUp = () => {
@@ -57,11 +44,8 @@
   });
 
   it('should create and return the root directory', async () => {
-<<<<<<< HEAD
-=======
     const rootDir = getRootDir();
 
->>>>>>> 56bbb926
     await generateAndSaveCode();
   });
 });
