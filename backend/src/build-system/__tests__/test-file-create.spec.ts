--- conflicted
+++ resolved
@@ -1,11 +1,8 @@
 import * as fs from 'fs-extra';
 import * as path from 'path';
-<<<<<<< HEAD
-import { FileGeneratorHandler } from '../node/file-generate'; // Update with actual file path to the handler
+import { FileGeneratorHandler } from '../handlers/file-generate'; // Update with actual file path to the handler
 import * as normalizePath from 'normalize-path';
-=======
-import { FileGeneratorHandler } from '../handlers/file-generate'; // Update with actual file path to the handler
->>>>>>> ea71ef28
+
 
 describe('FileGeneratorHandler', () => {
   const projectSrcPath = normalizePath(
