import { Logger } from '@nestjs/common';
import * as fs from 'fs';
import * as path from 'path';
import { BuildSequence } from '../types';
import { BuilderContext } from '../context';
import { BuildMonitor } from '../monitor';
/**
 * Utility function to write content to a file in a clean, formatted manner.
 * @param handlerName - The name of the handler.
 * @param data - The data to be written to the file.
 */
export const writeToFile = (
  rootPath: string,
  handlerName: string,
  data: string | object,
): void => {
  try {
    // Sanitize handler name to prevent illegal file names
    const sanitizedHandlerName = handlerName.replace(/[^a-zA-Z0-9_-]/g, '_');
    const filePath = path.join(rootPath, `${sanitizedHandlerName}.md`);

    // Generate clean and readable content
    const formattedContent = formatContent(data);

    // Write the formatted content to the file
    fs.writeFileSync(filePath, formattedContent, 'utf8');
    Logger.log(`Successfully wrote data for ${handlerName} to ${filePath}`);
  } catch (error) {
    Logger.error(`Failed to write data for ${handlerName}:`, error);
    throw error;
  }
};

/**
 * Formats the content for writing to the file.
 * @param data - The content to format (either a string or an object).
 * @returns A formatted string.
 */
export const formatContent = (data: string | object): string => {
  if (typeof data === 'string') {
    // Remove unnecessary escape characters and normalize newlines
    return data
      .replace(/\\n/g, '\n') // Handle escaped newlines
      .replace(/\\t/g, '\t'); // Handle escaped tabs
  } else if (typeof data === 'object') {
    // Pretty-print JSON objects with 2-space indentation
    return JSON.stringify(data, null, 2);
  } else {
    // Convert other types to strings
    return String(data);
  }
};

export function objectToMarkdown(obj: any, depth = 1): string {
  if (!obj || typeof obj !== 'object') {
    return String(obj);
  }

  let markdown = '';
  const prefix = '#'.repeat(depth);

  for (const [key, value] of Object.entries(obj)) {
    if (value === null || value === undefined) {
      continue;
    }

    markdown += `${prefix} ${key}\n`;
    if (typeof value === 'object' && !Array.isArray(value)) {
      markdown += objectToMarkdown(value, depth + 1);
    } else if (Array.isArray(value)) {
      markdown +=
        value
          .map((item) => {
            if (typeof item === 'object') {
              return objectToMarkdown(item, depth + 1);
            }
            return String(item);
          })
          .join('\n') + '\n';
    } else {
      markdown += `${value}\n`;
    }
    markdown += '\n';
  }

  return markdown;
<<<<<<< HEAD
=======
}

interface TestResult {
  success: boolean;
  logFolderPath: string;
  error?: Error;
  metrics?: any;
}

export async function executeBuildSequence(
  name: string,
  sequence: BuildSequence,
): Promise<TestResult> {
  const timestamp = new Date().toISOString().replace(/[:.]/g, '-');
  const logFolderPath = `./logs/${name.toLocaleLowerCase().replaceAll(' ', '-')}-${timestamp}`;
  fs.mkdirSync(logFolderPath, { recursive: true });

  const context = new BuilderContext(sequence, 'test-env');
  const monitor = BuildMonitor.getInstance();

  try {
    console.time('Total Execution Time');
    await context.execute();
    console.timeEnd('Total Execution Time');

    const monitorReport = monitor.generateTextReport(sequence.id);
    fs.writeFileSync(
      path.join(logFolderPath, 'execution-metrics.txt'),
      monitorReport,
      'utf8',
    );

    const sequenceMetrics = monitor.getSequenceMetrics(sequence.id);
    if (sequenceMetrics) {
      const metricsJson = {
        totalDuration: `${sequenceMetrics.duration}ms`,
        successRate: `${sequenceMetrics.successRate.toFixed(2)}%`,
        totalSteps: sequenceMetrics.totalSteps,
        completedSteps: sequenceMetrics.completedSteps,
        failedSteps: sequenceMetrics.failedSteps,
        totalNodes: sequenceMetrics.totalNodes,
        startTime: new Date(sequenceMetrics.startTime).toISOString(),
        endTime: new Date(sequenceMetrics.endTime).toISOString(),
      };

      fs.writeFileSync(
        path.join(logFolderPath, 'metrics.json'),
        JSON.stringify(metricsJson, null, 2),
        'utf8',
      );

      console.log('\nSequence Metrics:');
      console.table(metricsJson);
    }

    for (const step of sequence.steps) {
      const stepMetrics = sequenceMetrics?.stepMetrics.get(step.id);
      for (const node of step.nodes) {
        const resultData = await context.getNodeData(node.id);
        const nodeMetrics = stepMetrics?.nodeMetrics.get(node.id);

        if (resultData) {
          const content =
            typeof resultData === 'object'
              ? objectToMarkdown(resultData)
              : resultData;
          writeToFile(logFolderPath, `${node.name}`, content);
        } else {
          console.error(
            `Error: Handler ${node.name} failed to produce result data`,
          );
          writeToFile(
            logFolderPath,
            `${node.name}-error`,
            objectToMarkdown({
              error: 'No result data',
              metrics: nodeMetrics,
            }),
          );
        }
      }
    }

    const summary = {
      timestamp: new Date().toISOString(),
      sequenceId: sequence.id,
      sequenceName: sequence.name,
      totalExecutionTime: `${sequenceMetrics?.duration}ms`,
      successRate: `${sequenceMetrics?.successRate.toFixed(2)}%`,
      nodesExecuted: sequenceMetrics?.totalNodes,
      completedNodes: sequenceMetrics?.stepMetrics.size,
      logFolder: logFolderPath,
    };

    fs.writeFileSync(
      path.join(logFolderPath, 'execution-summary.json'),
      JSON.stringify(summary, null, 2),
      'utf8',
    );

    return {
      success: true,
      logFolderPath,
      metrics: sequenceMetrics,
    };
  } catch (error) {
    const errorReport = {
      error: {
        message: error.message,
        stack: error.stack,
      },
      metrics: monitor.getSequenceMetrics(sequence.id),
      timestamp: new Date().toISOString(),
    };

    fs.writeFileSync(
      path.join(logFolderPath, 'error-with-metrics.json'),
      JSON.stringify(errorReport, null, 2),
      'utf8',
    );

    console.error('\nError during sequence execution:');
    console.error(error);

    return {
      success: false,
      logFolderPath,
      error: error as Error,
      metrics: monitor.getSequenceMetrics(sequence.id),
    };
  }
>>>>>>> f20ec642
}<|MERGE_RESOLUTION|>--- conflicted
+++ resolved
@@ -84,8 +84,6 @@
   }
 
   return markdown;
-<<<<<<< HEAD
-=======
 }
 
 interface TestResult {
@@ -217,5 +215,4 @@
       metrics: monitor.getSequenceMetrics(sequence.id),
     };
   }
->>>>>>> f20ec642
 }