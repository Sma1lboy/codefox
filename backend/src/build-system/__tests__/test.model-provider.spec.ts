import { EmbeddingProvider } from 'src/common/embedding-provider';

describe('Model Provider Test', () => {
<<<<<<< HEAD
  let embProvider = EmbeddingProvider.getInstance();
  it('should generate a response from the model provider', async () => {
    let res = await embProvider.generateEmbResponse(
=======
  const embProvider = EmbeddingProvider.getInstance();
  it('should generate a response from the model provider', async () => {
    const res = await embProvider.generateEmbResponse(
>>>>>>> 005bb2fe
      'Your text string goes here',
      'text-embedding-3-small',
    );
    console.log(res);
  });
});<|MERGE_RESOLUTION|>--- conflicted
+++ resolved
@@ -1,15 +1,10 @@
 import { EmbeddingProvider } from 'src/common/embedding-provider';
 
 describe('Model Provider Test', () => {
-<<<<<<< HEAD
+
   let embProvider = EmbeddingProvider.getInstance();
   it('should generate a response from the model provider', async () => {
     let res = await embProvider.generateEmbResponse(
-=======
-  const embProvider = EmbeddingProvider.getInstance();
-  it('should generate a response from the model provider', async () => {
-    const res = await embProvider.generateEmbResponse(
->>>>>>> 005bb2fe
       'Your text string goes here',
       'text-embedding-3-small',
     );
