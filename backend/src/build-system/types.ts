--- conflicted
+++ resolved
@@ -32,11 +32,8 @@
   databaseType?: string;
   nodes: BuildNode[];
   packages: BuildProjectPackage[];
-<<<<<<< HEAD
-=======
   model?: string;
   projectSize?: 'small' | 'medium' | 'large';
->>>>>>> 5136689a
 }
 export interface BuildProjectPackage {
   name: string;
