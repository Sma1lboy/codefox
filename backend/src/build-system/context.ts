import { BuildHandlerManager } from './hanlder-manager';
import {
  BuildExecutionState,
  BuildNode,
  BuildResult,
  BuildSequence,
  NodeOutputMap,
} from './types';
import { Logger } from '@nestjs/common';
import { VirtualDirectory } from './virtual-dir';
import { ModelProvider } from 'src/common/model-provider';

<<<<<<< HEAD
/**
 * Predefined global keys for context.
 */
=======
import { v4 as uuidv4 } from 'uuid';

>>>>>>> 418a3a8b
export type GlobalDataKeys =
  | 'projectName'
  | 'description'
  | 'platform'
<<<<<<< HEAD
  | 'databaseType';

/**
 * ContextData type, allowing dynamic keys and predefined keys.
 */
type ContextData = Record<GlobalDataKeys | string, any>;

/**
 * BuilderContext manages:
 * - Execution state of nodes (completed, pending, failed, waiting)
 * - Global and arbitrary data (projectName, description, etc.)
 * - Node output data, stored after successful execution
 * - References to model provider, handler manager, virtual directory
 */
=======
  | 'projectUUID';
type ContextData = {
  [key in GlobalDataKeys]: string;
} & Record<string, any>;

>>>>>>> 418a3a8b
export class BuilderContext {
  private executionState: BuildExecutionState = {
    completed: new Set(),
    pending: new Set(),
    failed: new Set(),
    waiting: new Set(),
  };

  private logger: Logger;
  private globalContext: Map<GlobalDataKeys | string, any> = new Map(); // Stores global context data
  private nodeData: Map<string, any> = new Map(); // Stores node outputs

  private handlerManager: BuildHandlerManager;
  public model: ModelProvider;
  public virtualDirectory: VirtualDirectory;

  constructor(
    private sequence: BuildSequence,
    id: string,
  ) {
    this.handlerManager = BuildHandlerManager.getInstance();
    this.model = ModelProvider.getInstance();
    this.logger = new Logger(`builder-context-${id}`);
    this.virtualDirectory = new VirtualDirectory();

<<<<<<< HEAD
    // Initialize global context with default values
    this.globalContext.set('projectName', sequence.name);
    this.globalContext.set('description', sequence.description || '');
    this.globalContext.set('platform', 'web');
    this.globalContext.set('databaseType', sequence.databaseType || 'SQLite');
=======
    const projectUUID = uuidv4();
    this.setData('projectUUID', projectUUID);
>>>>>>> 418a3a8b
  }

  /**
   * Checks if a node can be executed.
   * @param nodeId The ID of the node.
   */
  canExecute(nodeId: string): boolean {
    const node = this.findNode(nodeId);

    if (!node) return false;

    if (
      this.executionState.completed.has(nodeId) ||
      this.executionState.pending.has(nodeId)
    ) {
      this.logger.debug(`Node ${nodeId} is already completed or pending.`);
      return false;
    }

    return !node.requires?.some(
      (dep) => !this.executionState.completed.has(dep),
    );
  }

  /**
   * Executes a node by its ID. Upon success, stores node output data.
   * @param nodeId The ID of the node to execute.
   */
  async executeNodeById<T = any>(nodeId: string): Promise<BuildResult<T>> {
    const node = this.findNode(nodeId);
    if (!node) {
      throw new Error(`Node not found: ${nodeId}`);
    }

    if (!this.canExecute(nodeId)) {
      throw new Error(`Dependencies not met for node: ${nodeId}`);
    }

    try {
      this.executionState.pending.add(nodeId);
      const result = await this.invokeNodeHandler<T>(node);
      this.executionState.completed.add(nodeId);
      this.executionState.pending.delete(nodeId);

      // Store the typed data from the node's result
      this.nodeData.set(node.id, result.data);
      return result;
    } catch (error) {
      this.executionState.failed.add(nodeId);
      this.executionState.pending.delete(nodeId);
      throw error;
    }
  }

  /**
   * Returns the current execution state of the build sequence.
   */
  getExecutionState(): BuildExecutionState {
    return { ...this.executionState };
  }

  /**
   * Store global context data.
   * @param key The key to store.
   * @param value The value to store.
   */
  setGlobalContext<Key extends GlobalDataKeys | string>(
    key: Key,
    value: ContextData[Key],
  ): void {
    this.globalContext.set(key, value);
  }

  /**
   * Retrieve global context data.
   * @param key The key to retrieve.
   */
  getGlobalContext<Key extends GlobalDataKeys | string>(
    key: Key,
  ): ContextData[Key] | undefined {
    return this.globalContext.get(key);
  }

  /**
   * Retrieve the stored output data for a given node (typed if defined in NodeOutputMap).
   * Overload 1: If nodeId is a key of NodeOutputMap, return strong-typed data.
   */
  getNodeData<NodeId extends keyof NodeOutputMap>(
    nodeId: NodeId,
  ): NodeOutputMap[NodeId];

  /**
   * Overload 2: If nodeId is not in NodeOutputMap, return any.
   */
  getNodeData(nodeId: string): any;

  getNodeData(nodeId: string) {
    return this.nodeData.get(nodeId);
  }

  /**
   * Builds the virtual directory from a given JSON content.
   */
  buildVirtualDirectory(jsonContent: string): boolean {
    return this.virtualDirectory.parseJsonStructure(jsonContent);
  }

  /**
   * Finds a node in the sequence by its ID.
   * @param nodeId Node ID to find
   */
  private findNode(nodeId: string): BuildNode | null {
    for (const step of this.sequence.steps) {
      const node = step.nodes.find((n) => n.id === nodeId);
      if (node) return node;
    }
    return null;
  }

  /**
   * Invokes the node's handler and returns its BuildResult.
   * @param node The node to execute.
   */
  private async invokeNodeHandler<T>(node: BuildNode): Promise<BuildResult<T>> {
    this.logger.log(`Executing node handler: ${node.id}`);
    const handler = this.handlerManager.getHandler(node.id);
    if (!handler) {
      throw new Error(`No handler found for node: ${node.id}`);
    }
    return handler.run(this);
  }
}<|MERGE_RESOLUTION|>--- conflicted
+++ resolved
@@ -10,20 +10,17 @@
 import { VirtualDirectory } from './virtual-dir';
 import { ModelProvider } from 'src/common/model-provider';
 
-<<<<<<< HEAD
 /**
  * Predefined global keys for context.
  */
-=======
 import { v4 as uuidv4 } from 'uuid';
 
->>>>>>> 418a3a8b
 export type GlobalDataKeys =
   | 'projectName'
   | 'description'
   | 'platform'
-<<<<<<< HEAD
-  | 'databaseType';
+  | 'databaseType'
+  | 'projectUUID';
 
 /**
  * ContextData type, allowing dynamic keys and predefined keys.
@@ -37,13 +34,6 @@
  * - Node output data, stored after successful execution
  * - References to model provider, handler manager, virtual directory
  */
-=======
-  | 'projectUUID';
-type ContextData = {
-  [key in GlobalDataKeys]: string;
-} & Record<string, any>;
-
->>>>>>> 418a3a8b
 export class BuilderContext {
   private executionState: BuildExecutionState = {
     completed: new Set(),
@@ -69,16 +59,13 @@
     this.logger = new Logger(`builder-context-${id}`);
     this.virtualDirectory = new VirtualDirectory();
 
-<<<<<<< HEAD
     // Initialize global context with default values
     this.globalContext.set('projectName', sequence.name);
     this.globalContext.set('description', sequence.description || '');
     this.globalContext.set('platform', 'web');
     this.globalContext.set('databaseType', sequence.databaseType || 'SQLite');
-=======
     const projectUUID = uuidv4();
-    this.setData('projectUUID', projectUUID);
->>>>>>> 418a3a8b
+    this.globalContext.set('projectUUID', projectUUID);
   }
 
   /**
