/* eslint-disable @typescript-eslint/no-unused-expressions */
import {
  BuildExecutionState,
  BuildResult,
  BuildSequence,
  BuildHandlerConstructor,
  ExtractHandlerReturnType,
  BuildHandler,
  ExtractHandlerType,
  BuildNode,
} from './types'; // Importing type definitions related to the build process
import { Logger } from '@nestjs/common'; // Logger class from NestJS for logging
import { VirtualDirectory } from './virtual-dir'; // Virtual directory utility for managing virtual file structures
import { v4 as uuidv4 } from 'uuid'; // UUID generator for unique identifiers
import { BuildMonitor } from './monitor'; // Monitor to track the build process
import { OpenAIModelProvider } from 'src/common/model-provider/openai-model-provider'; // OpenAI model provider for LLM operations
import { RetryHandler } from './retry-handler'; // Retry handler for retrying failed operations
import { BuildHandlerManager } from './hanlder-manager'; // Manager for building handler classes
import path from 'path';
import * as fs from 'fs';
/**
 * Global data keys used throughout the build process.
 * These keys represent different project-related data that can be accessed globally within the build context.
 * @type GlobalDataKeys
 */
export type GlobalDataKeys =
  | 'projectName'
  | 'description'
  | 'platform'
  | 'databaseType'
  | 'projectUUID'
  | 'backendPath'
  | 'frontendPath';

/**
 * A generic context data type that maps keys to any value.
 * It allows storing and retrieving project-specific information in a flexible way.
 * @type ContextData
 */
type ContextData = Record<GlobalDataKeys | string, any>;

/**
 * Core build context class responsible for managing the execution of build sequences.
 * @class BuilderContext
 * @description This class handles:
 * - Managing the execution state of the build (completed, pending, failed, waiting).
 * - Handling the dependencies and execution order of nodes (steps in the build process).
 * - Managing global and node-specific context data.
 * - Coordinating with build handlers, monitors, and virtual directory operations.
 */
export class BuilderContext {
  // Keeps track of the execution state of nodes (completed, pending, failed, waiting)
  private executionState: BuildExecutionState = {
    completed: new Set(),
    pending: new Set(),
    failed: new Set(),
    waiting: new Set(),
  };

  // Logger instance for logging messages during the build process
  private logger: Logger;

  // Global context for storing project-related data
  private globalContext: Map<GlobalDataKeys | string, any> = new Map();

  // Node-specific data storage, keyed by handler constructors
  private nodeData: Map<BuildHandlerConstructor, any> = new Map();

  // Various services and utilities for managing the build process
  private handlerManager: BuildHandlerManager;
  private retryHandler: RetryHandler;
  private monitor: BuildMonitor;
  public model: OpenAIModelProvider;
  public virtualDirectory: VirtualDirectory;

  // Tracks running node executions, keyed by handler name
  private runningNodes: Map<string, Promise<BuildResult<any>>> = new Map();

  // Polling interval for checking dependencies or waiting for node execution
  private readonly POLL_INTERVAL = 500;

  private logFolder: string | null = null;

  public defaultModel: string;
  /**
   * Constructor to initialize the BuilderContext.
   * Sets up the handler manager, retry handler, model provider, logger, and virtual directory.
   * Initializes the global context with default values.
   * @param sequence The build sequence containing nodes to be executed.
   * @param id Unique identifier for the builder context.
   */
  constructor(
    private sequence: BuildSequence,
    id: string,
  ) {
    // Initialize service instances
    this.retryHandler = RetryHandler.getInstance();
    this.handlerManager = BuildHandlerManager.getInstance();
    this.model = OpenAIModelProvider.getInstance();
    this.monitor = BuildMonitor.getInstance();
    this.logger = new Logger(`builder-context-${id ?? sequence.id}`);
    this.virtualDirectory = new VirtualDirectory();
    this.defaultModel = this.sequence.model;

    this.globalContext.set('projectName', sequence.name);
    this.globalContext.set('description', sequence.description || '');
    this.globalContext.set('platform', 'web'); // Default platform is 'web'
    this.globalContext.set('databaseType', sequence.databaseType || 'SQLite');

<<<<<<< HEAD
    const projectUUIDPath =
      new Date().toISOString().slice(0, 10).replace(/:/g, '-') + '-' + uuidv4();
=======
    if (sequence.projectSize) {
      this.globalContext.set('projectSize', sequence.projectSize);
    } else {
      switch (sequence.model) {
        case 'gpt-4o-mini':
          this.globalContext.set('projectSize', 'small');
          break;
        case 'gpt-4o':
        case 'o3-mini-high':
          this.globalContext.set('projectSize', 'medium');
          break;
        default:
          this.globalContext.set('projectSize', 'small');
          break;
      }
    }
    const now = new Date();
    const projectUUIDPath =
      `${now.getFullYear()}-${String(now.getMonth() + 1).padStart(2, '0')}-${String(now.getDate()).padStart(2, '0')}` +
      `-${String(now.getHours()).padStart(2, '0')}-${String(now.getMinutes()).padStart(2, '0')}-${String(now.getSeconds()).padStart(2, '0')}-${String(now.getMilliseconds()).padStart(3, '0')}` +
      '-' +
      uuidv4();
>>>>>>> 5136689a
    this.globalContext.set('projectUUID', projectUUIDPath);

    if (process.env.DEBUG) {
      const timestamp =
        `${now.getFullYear()}-${String(now.getMonth() + 1).padStart(2, '0')}-${String(now.getDate()).padStart(2, '0')}` +
        `-${String(now.getHours()).padStart(2, '0')}-${String(now.getMinutes()).padStart(2, '0')}-${String(now.getSeconds()).padStart(2, '0')}-${String(now.getMilliseconds()).padStart(3, '0')}`;
      this.logFolder = path.join(
        process.cwd(),
        'logs',
        `${id}-${timestamp}-${uuidv4().slice(0, 8)}`,
      );
      fs.mkdirSync(this.logFolder, { recursive: true });
    }
  }

  // publig write log method to help all handler to write log
  public writeLog(filename: string, content: any): void {
    if (!this.logFolder) return;

    try {
      const filePath = path.join(this.logFolder, filename);
      const contentStr =
        typeof content === 'string'
          ? content
          : JSON.stringify(content, null, 2);
      fs.writeFileSync(filePath, contentStr, 'utf8');
    } catch (error) {
      this.logger.error(`Failed to write log file: ${filename}`, error);
    }
  }

  /**
   * Checks if a node can be executed based on its handler's execution state and dependencies.
   * @param node The node whose execution eligibility needs to be checked.
   * @returns True if the node can be executed, otherwise false.
   */
  private canExecute(node: BuildNode): boolean {
    const handlerName = node.handler.name;

    if (
      this.executionState.completed.has(handlerName) ||
      this.executionState.pending.has(handlerName)
    ) {
      return false;
    }

    const canExecute = this.checkNodeDependencies(node);
    return canExecute;
  }

  /**
   * Invokes a handler for a specific node and returns the result.
   * Handles retries in case of failure.
   * @param node The node whose handler should be invoked.
   * @returns The result of the handler's execution.
   */
  private async invokeNodeHandler<T>(node: BuildNode): Promise<BuildResult<T>> {
    const handlerClass = node.handler;
    const handlerName = handlerClass.name;

    try {
      const handler = this.handlerManager.getHandler(handlerClass);
      const result = await handler.run(this);

      this.writeLog(`${handlerName}.md`, result.data);

      return result;
    } catch (e) {
      this.writeLog(`${handlerName}-error.json`, {
        error: e.message,
        stack: e.stack,
        timestamp: new Date().toISOString(),
      });

      const result = await this.retryHandler.retryMethod(
        e,
        (node) => this.invokeNodeHandler(node),
        [node],
      );
      if (result === undefined) {
        throw e;
      }
      return result as BuildResult<T>;
    }
  }
  // Context management methods for global and node-specific data

  /**
   * Sets a value in the global context for a specific key.
   * @param key The key to identify the context data.
   * @param value The value to store in the context.
   */
  setGlobalContext<Key extends GlobalDataKeys | string>(
    key: Key,
    value: ContextData[Key],
  ): void {
    this.globalContext.set(key, value);
  }

  /**
   * Gets a value from the global context for a specific key.
   * @param key The key of the context data.
   * @returns The value stored in the context, or undefined if not found.
   */
  getGlobalContext<Key extends GlobalDataKeys | string>(
    key: Key,
  ): ContextData[Key] | undefined {
    return this.globalContext.get(key);
  }

  /**
   * Retrieves node-specific data for a given handler class.
   * @param handlerClass The handler constructor whose node data should be retrieved.
   * @returns The node-specific data or undefined if not found.
   */
  getNodeData<T extends BuildHandlerConstructor>(
    handlerClass: T,
  ): ExtractHandlerReturnType<T> | undefined {
    return this.nodeData.get(handlerClass);
  }

  /**
   * Sets node-specific data for a given handler class.
   * @param handlerClass The handler constructor whose node data should be set.
   * @param data The data to store for the node.
   */
  setNodeData<T extends BuildHandlerConstructor>(
    handlerClass: T,
    data: ExtractHandlerReturnType<T>,
  ): void {
    this.nodeData.set(handlerClass, data);
  }

  /**
   * Gets the current execution state of the build process.
   * @returns The current execution state, including completed, pending, failed, and waiting nodes.
   */
  getExecutionState(): BuildExecutionState {
    return { ...this.executionState };
  }

  /**
   * Builds a virtual directory structure from the given JSON content.
   * @param jsonContent The JSON string representing the virtual directory structure.
   * @returns True if the structure was successfully parsed, false otherwise.
   */
  buildVirtualDirectory(jsonContent: string): boolean {
    return this.virtualDirectory.parseJsonStructure(jsonContent);
  }

  /**
   * Starts the execution of a specific node in the build sequence.
   * The node will be executed if it's eligible (i.e., not completed or pending).
   * @param node The node to execute.
   * @returns A promise resolving to the result of the node execution.
   */
  private startNodeExecution<T extends BuildHandler>(
    node: BuildNode,
  ): Promise<BuildResult<ExtractHandlerType<T>>> {
    const handlerName = node.handler.name;

    // If the node is already completed, pending, or failed, skip execution
    if (
      this.executionState.completed.has(handlerName) ||
      this.executionState.pending.has(handlerName) ||
      this.executionState.failed.has(handlerName)
    ) {
      this.logger.debug(`Node ${handlerName} already executed or in progress`);
      return;
    }

    // Mark the node as pending execution
    this.executionState.pending.add(handlerName);

    // Start monitoring node execution
    this.monitor.startNodeExecution(handlerName, this.sequence.id);

    // Execute the node handler and update the execution state accordingly
    const executionPromise = this.invokeNodeHandler<ExtractHandlerType<T>>(node)
      .then((result) => {
        // Mark the node as completed and update the state
        this.executionState.completed.add(handlerName);
        this.executionState.pending.delete(handlerName);
        // Store the result of the node execution
        this.setNodeData(node.handler, result.data);
        // End monitoring for successful execution
        this.monitor.endNodeExecution(handlerName, this.sequence.id, true);
        return result;
      })
      .catch((error) => {
        // Mark the node as failed in case of an error
        this.executionState.failed.add(handlerName);
        this.executionState.pending.delete(handlerName);
        this.logger.error(`[Node Failed] ${handlerName}:`, error);
        // End monitoring for failed execution
        this.monitor.endNodeExecution(
          handlerName,
          this.sequence.id,
          false,
          error,
        );
        throw error;
      });

    // Track the running node execution promise
    this.runningNodes.set(handlerName, executionPromise);
    return executionPromise;
  }

  /**
   * Executes the entire build sequence by iterating over all nodes in the sequence.
   * - The nodes are executed in the given order, respecting dependencies.
   * - Each node will only start execution once its dependencies are met.
   * - The method waits for all nodes to finish before completing.
   * @returns A promise that resolves when the entire build sequence is complete.
   */

  async execute(): Promise<string> {
    try {
      const nodes = this.sequence.nodes;
      let currentIndex = 0;
      const runningPromises = new Set<Promise<any>>();

      while (currentIndex < nodes.length) {
        const currentNode = nodes[currentIndex];
        if (!currentNode?.handler) {
          throw new Error(`Invalid node at index ${currentIndex}`);
        }

        const handlerName = currentNode.handler.name;

        if (!this.canExecute(currentNode)) {
          this.writeLog('execution-state.json', {
            timestamp: new Date().toISOString(),
            waiting: handlerName,
            state: {
              completed: Array.from(this.executionState.completed),
              pending: Array.from(this.executionState.pending),
              failed: Array.from(this.executionState.failed),
            },
          });
          await new Promise((resolve) =>
            setTimeout(resolve, this.POLL_INTERVAL),
          );
          continue;
        }

        const nodePromise = this.startNodeExecution(currentNode)
          .then((result) => {
            this.writeLog(`${handlerName}-complete.json`, {
              timestamp: new Date().toISOString(),
              status: 'complete',
            });
            runningPromises.delete(nodePromise);
            return result;
          })
          .catch((error) => {
            this.writeLog(`${handlerName}-error.json`, {
              timestamp: new Date().toISOString(),
              error: error.message,
              stack: error.stack,
            });
            runningPromises.delete(nodePromise);
            throw error;
          });

        runningPromises.add(nodePromise);
        currentIndex++;
      }

      while (runningPromises.size > 0) {
        await Promise.all(Array.from(runningPromises));
        await new Promise((resolve) => setTimeout(resolve, this.POLL_INTERVAL));
      }
<<<<<<< HEAD
      return this.getGlobalContext('projectUUID');
=======

      // Write monitor report at the end of sequence execution
      const projectUUID = this.getGlobalContext('projectUUID');
      await this.monitor.endSequenceExecution(this.sequence.id, projectUUID);

      this.writeLog(
        'summery-matrix.json',
        this.monitor.generateTextReport(this.sequence.id),
      );
      return projectUUID;
>>>>>>> 5136689a
    } catch (error) {
      this.writeLog('execution-error.json', {
        error: error.message,
        stack: error.stack,
        timestamp: new Date().toISOString(),
      });
      throw error;
    }
  }
  /**
   * Checks if a node's dependencies have been satisfied.
   * Each handler may have a set of dependencies that must be completed before the node can run.
   * @param node The node whose dependencies need to be checked.
   * @returns True if all dependencies are met, otherwise false.
   */
  private checkNodeDependencies(node: BuildNode): boolean {
    const handlerClass = this.handlerManager.getHandler(node.handler);
    const handlerName = handlerClass.name;

    if (!handlerClass.dependencies?.length) {
      this.writeLog('dependencies.json', {
        handler: handlerName,
        dependencies: [],
        message: 'No dependencies',
        timestamp: new Date().toISOString(),
      });
      return true;
    }

    const dependencies = handlerClass.dependencies;
    const dependencyStatus = dependencies.map((dep) => ({
      dependency: dep.name,
      isCompleted: this.executionState.completed.has(dep.name),
    }));

    const allDependenciesMet = dependencies.every((dep) =>
      this.executionState.completed.has(dep.name),
    );

    this.writeLog('dependencies.json', {
      handler: handlerName,
      dependencies: dependencyStatus,
      allDependenciesMet,
      timestamp: new Date().toISOString(),
    });

    return allDependenciesMet;
  }
}<|MERGE_RESOLUTION|>--- conflicted
+++ resolved
@@ -107,10 +107,6 @@
     this.globalContext.set('platform', 'web'); // Default platform is 'web'
     this.globalContext.set('databaseType', sequence.databaseType || 'SQLite');
 
-<<<<<<< HEAD
-    const projectUUIDPath =
-      new Date().toISOString().slice(0, 10).replace(/:/g, '-') + '-' + uuidv4();
-=======
     if (sequence.projectSize) {
       this.globalContext.set('projectSize', sequence.projectSize);
     } else {
@@ -133,7 +129,6 @@
       `-${String(now.getHours()).padStart(2, '0')}-${String(now.getMinutes()).padStart(2, '0')}-${String(now.getSeconds()).padStart(2, '0')}-${String(now.getMilliseconds()).padStart(3, '0')}` +
       '-' +
       uuidv4();
->>>>>>> 5136689a
     this.globalContext.set('projectUUID', projectUUIDPath);
 
     if (process.env.DEBUG) {
@@ -351,7 +346,7 @@
    * @returns A promise that resolves when the entire build sequence is complete.
    */
 
-  async execute(): Promise<string> {
+  async execute(): Promise<void> {
     try {
       const nodes = this.sequence.nodes;
       let currentIndex = 0;
@@ -408,20 +403,6 @@
         await Promise.all(Array.from(runningPromises));
         await new Promise((resolve) => setTimeout(resolve, this.POLL_INTERVAL));
       }
-<<<<<<< HEAD
-      return this.getGlobalContext('projectUUID');
-=======
-
-      // Write monitor report at the end of sequence execution
-      const projectUUID = this.getGlobalContext('projectUUID');
-      await this.monitor.endSequenceExecution(this.sequence.id, projectUUID);
-
-      this.writeLog(
-        'summery-matrix.json',
-        this.monitor.generateTextReport(this.sequence.id),
-      );
-      return projectUUID;
->>>>>>> 5136689a
     } catch (error) {
       this.writeLog('execution-error.json', {
         error: error.message,
