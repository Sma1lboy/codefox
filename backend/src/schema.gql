--- conflicted
+++ resolved
@@ -97,16 +97,14 @@
   username: String!
 }
 
-<<<<<<< HEAD
 type Subscription {
   chatStream(input: ChatInputType!): ChatCompletionChunkType
-=======
+
 input UpsertProjectInput {
   path: String!
   project_id: ID
   project_name: String!
   user_id: ID!
->>>>>>> 28ae88ac
 }
 
 type User {
