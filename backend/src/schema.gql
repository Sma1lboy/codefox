--- conflicted
+++ resolved
@@ -116,14 +116,11 @@
 
 type Query {
   checkToken(input: CheckTokenInput!): Boolean!
-<<<<<<< HEAD
   getAvailableModelTags: [String!]
   getChatDetails(chatId: String!): Chat
   getChatHistory(chatId: String!): [Message!]!
   getMessageDetail(messageId: String!): Message
-=======
   getHello: String!
->>>>>>> 450bdc77
   getProjectDetails(projectId: String!): Project!
   getUserChats: [Chat!]
   getUserProjects: [Project!]!
