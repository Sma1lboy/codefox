// model-utils.ts
import { Logger } from '@nestjs/common';
import { UniversalStatusManager } from './universal-status';
<<<<<<< HEAD
import { ConfigLoader } from 'src/config/config-loader';
import { getEmbDir, getModelsDir } from 'src/config/common-path';
=======
>>>>>>> 56bbb926
import { EmbeddingDownloader } from './embedding-downloader';
import { ConfigLoader, getEmbDir } from 'codefox-common';

const logger = new Logger('model-utils');

export enum TaskType {
  EMBEDDING = 'feature-extraction',
}

<<<<<<< HEAD
export async function downloadAll() {
  await checkAndDownloadAllModels(ConfigType.CHATS);

  Logger.log('embedding load starts');
  await checkAndDownloadAllModels(ConfigType.EMBEDDINGS);
  Logger.log('embedding load ends');
}
async function downloadModelForType(
  type: ConfigType,
  modelName: string,
  task: string,
) {
  const statusManager = UniversalStatusManager.getInstance();
  const storePath =
    type === ConfigType.EMBEDDINGS ? getEmbDir() : getModelsDir();

  if (type === ConfigType.EMBEDDINGS) {
    const embeddingDownloader = EmbeddingDownloader.getInstance();
    try {
      logger.log(`Downloading embedding model: ${modelName}`);
      await embeddingDownloader.getPipeline(modelName);
      statusManager.updateStatus(modelName, true);
      logger.log(`Successfully downloaded embedding model: ${modelName}`);

      Logger.log('embedding load finished');
    } catch (error) {
      logger.error(
        `Failed to download embedding model ${modelName}:`,
        error.message,
      );
      statusManager.updateStatus(modelName, false);
      throw error;
    }
  } else {
    const downloader = UniversalDownloader.getInstance();
    const status = statusManager.getStatus(modelName);
=======
export async function downloadAllEmbeddings() {
  console.log('Embedding load starts');
  await checkAndDownloadAllEmbeddings();
  console.log('Embedding load ends');
}
>>>>>>> 56bbb926

async function downloadEmbeddingModel(modelName: string) {
  const statusManager = UniversalStatusManager.getInstance();
  const embeddingDownloader = EmbeddingDownloader.getInstance();
  const storePath = getEmbDir();

  try {
    logger.log(`Downloading embedding model: ${modelName}`);
    await embeddingDownloader.getPipeline(modelName);
    statusManager.updateStatus(modelName, true);
    logger.log(`Successfully downloaded embedding model: ${modelName}`);
    console.log('Embedding load finished');
  } catch (error) {
    logger.error(
      `Failed to download embedding model ${modelName}:`,
      error.message,
    );
    statusManager.updateStatus(modelName, false);
    throw error;
  }
}

export async function checkAndDownloadAllEmbeddings(): Promise<void> {
  const configLoader = ConfigLoader.getInstance();
  const modelsConfig = configLoader.getAllEmbeddingModelConfigs();

  logger.log('Checking and downloading configured embedding models...');

  if (!modelsConfig || !modelsConfig.length) {
    logger.warn(`No embedding models configured`);
    return;
  }

  const downloadTasks = modelsConfig.map(async (config) => {
    const { model } = config;
    await downloadEmbeddingModel(model);
  });

  try {
    await Promise.all(downloadTasks);
    logger.log('All embedding models downloaded successfully.');
  } catch (error) {
    logger.error('One or more embedding models failed to download.');
    throw error;
  }
}<|MERGE_RESOLUTION|>--- conflicted
+++ resolved
@@ -1,11 +1,6 @@
 // model-utils.ts
 import { Logger } from '@nestjs/common';
 import { UniversalStatusManager } from './universal-status';
-<<<<<<< HEAD
-import { ConfigLoader } from 'src/config/config-loader';
-import { getEmbDir, getModelsDir } from 'src/config/common-path';
-=======
->>>>>>> 56bbb926
 import { EmbeddingDownloader } from './embedding-downloader';
 import { ConfigLoader, getEmbDir } from 'codefox-common';
 
@@ -15,50 +10,11 @@
   EMBEDDING = 'feature-extraction',
 }
 
-<<<<<<< HEAD
-export async function downloadAll() {
-  await checkAndDownloadAllModels(ConfigType.CHATS);
-
-  Logger.log('embedding load starts');
-  await checkAndDownloadAllModels(ConfigType.EMBEDDINGS);
-  Logger.log('embedding load ends');
-}
-async function downloadModelForType(
-  type: ConfigType,
-  modelName: string,
-  task: string,
-) {
-  const statusManager = UniversalStatusManager.getInstance();
-  const storePath =
-    type === ConfigType.EMBEDDINGS ? getEmbDir() : getModelsDir();
-
-  if (type === ConfigType.EMBEDDINGS) {
-    const embeddingDownloader = EmbeddingDownloader.getInstance();
-    try {
-      logger.log(`Downloading embedding model: ${modelName}`);
-      await embeddingDownloader.getPipeline(modelName);
-      statusManager.updateStatus(modelName, true);
-      logger.log(`Successfully downloaded embedding model: ${modelName}`);
-
-      Logger.log('embedding load finished');
-    } catch (error) {
-      logger.error(
-        `Failed to download embedding model ${modelName}:`,
-        error.message,
-      );
-      statusManager.updateStatus(modelName, false);
-      throw error;
-    }
-  } else {
-    const downloader = UniversalDownloader.getInstance();
-    const status = statusManager.getStatus(modelName);
-=======
 export async function downloadAllEmbeddings() {
   console.log('Embedding load starts');
   await checkAndDownloadAllEmbeddings();
   console.log('Embedding load ends');
 }
->>>>>>> 56bbb926
 
 async function downloadEmbeddingModel(modelName: string) {
   const statusManager = UniversalStatusManager.getInstance();
