// config-loader.ts
import * as fs from 'fs';
import * as path from 'path';
import * as _ from 'lodash';
import { getConfigPath } from './common-path';
<<<<<<< HEAD
import { ConfigType } from 'src/downloader/universal-utils';
import { Logger } from '@nestjs/common';


export interface ModelConfig {
=======
import { Logger } from '@nestjs/common';

export interface ChatConfig {
>>>>>>> e5791465
  model: string;
  endpoint?: string;
  token?: string;
  default?: boolean;
  task?: string;
}

export interface EmbeddingConfig {
  model: string;
  endpoint?: string;
<<<<<<< HEAD
  default?: boolean;
  token?: string;
}

export interface AppConfig {
  models?: ModelConfig[];
  embeddings?: EmbeddingConfig[];
}

export const exampleConfigContent = `{
  // Chat models configuration
  // You can configure multiple chat models
  "models": [
=======
  token?: string;
}

export interface AppConfig {
  chats?: ChatConfig[];
  embeddings?: EmbeddingConfig;
}

export const exampleConfigContent = `{
  // Chat models configuration
  // You can configure multiple chat models
  "chats": [
>>>>>>> e5791465
    // Example of OpenAI GPT configuration
    {
      "model": "gpt-3.5-turbo",
      "endpoint": "https://api.openai.com/v1",
      "token": "your-openai-token",  // Replace with your OpenAI token
      "default": true                // Set as default chat model
    },
    
    // Example of local model configuration
    {
      "model": "llama2",
<<<<<<< HEAD
      "endpoint": "http://localhost:11434/v1"
=======
      "endpoint": "http://localhost:11434/v1",
      "task": "chat"
>>>>>>> e5791465
    }
  ],

  // Embedding model configuration (optional)
<<<<<<< HEAD
  "embeddings": [{
    "model": "text-embedding-ada-002",
    "endpoint": "https://api.openai.com/v1",
    "token": "your-openai-token",     // Replace with your OpenAI token
    "default": true                // Set as default embedding
  }]
}`;


export class ConfigLoader {
  readonly logger = new Logger(ConfigLoader.name);
  private type: string;
  private static instances: Map<ConfigType, ConfigLoader> = new Map();
  private static config: AppConfig;
  private readonly configPath: string;

  private constructor(type: ConfigType, configPath?: string) {
    this.type = type;
    this.configPath = configPath || getConfigPath('config');
    this.loadConfig();
  }

  public static getInstance(type: ConfigType, configPath?: string): ConfigLoader {
    if (!ConfigLoader.instances.has(type)) {
      ConfigLoader.instances.set(type, new ConfigLoader(type, configPath));
    }
    return ConfigLoader.instances.get(type)!;
  }

  public static initConfigFile(configPath: string): void {
    if (fs.existsSync(configPath)) {
      throw new Error('Config file already exists');
    }

    const configDir = path.dirname(configPath);
    if (!fs.existsSync(configDir)) {
      fs.mkdirSync(configDir, { recursive: true });
    }

    fs.writeFileSync(configPath, exampleConfigContent, 'utf-8');
  }

  public reload(): void {
    this.loadConfig();
  }

  private loadConfig() {
    try {
      const file = fs.readFileSync(this.configPath, 'utf-8');
      const jsonContent = file.replace(
        /\\"|"(?:\\"|[^"])*"|(\/\/.*|\/\*[\s\S]*?\*\/)/g,
        (m, g) => (g ? '' : m),
      );
      ConfigLoader.config = JSON.parse(jsonContent);
      this.validateConfig();
    } catch (error) {
      if (
        error.code === 'ENOENT' ||
        error.message.includes('Unexpected end of JSON input')
      ) {
        ConfigLoader.config = {};
        this.saveConfig();
      } else {
        throw error;
      }
    }
    
    this.logger.log(ConfigLoader.config);
  }

  get<T>(path?: string): T {
    if (!path) {
      return ConfigLoader.config as unknown as T;
    }
    return _.get(ConfigLoader.config, path) as T;
  }

  set(path: string, value: any) {
    _.set(ConfigLoader.config, path, value);
=======
  "embeddings": {
    "model": "text-embedding-ada-002",
    "endpoint": "https://api.openai.com/v1",
    "token": "your-openai-token"     // Replace with your OpenAI token
  }
}`;

export class ConfigLoader {
  private static instance: ConfigLoader;
  private config: AppConfig;
  private readonly configPath: string;

  private constructor() {
    this.configPath = getConfigPath();
    this.initConfigFile();
    this.loadConfig();
  }

  public static getInstance(): ConfigLoader {
    if (!ConfigLoader.instance) {
      ConfigLoader.instance = new ConfigLoader();
    }
    return ConfigLoader.instance;
  }

  public initConfigFile(): void {
    Logger.log('Creating example config file', 'ConfigLoader');

    const config = getConfigPath();
    if (fs.existsSync(config)) {
      return;
    }

    if (!fs.existsSync(config)) {
      //make file
      fs.writeFileSync(config, exampleConfigContent, 'utf-8');
    }
    Logger.log('Creating example config file', 'ConfigLoader');
  }

  public reload(): void {
    this.loadConfig();
  }

  private loadConfig() {
    try {
      Logger.log(
        `Loading configuration from ${this.configPath}`,
        'ConfigLoader',
      );
      const file = fs.readFileSync(this.configPath, 'utf-8');
      const jsonContent = file.replace(
        /\\"|"(?:\\"|[^"])*"|(\/\/.*|\/\*[\s\S]*?\*\/)/g,
        (m, g) => (g ? '' : m),
      );
      this.config = JSON.parse(jsonContent);
      this.validateConfig();
    } catch (error) {
      if (
        error.code === 'ENOENT' ||
        error.message.includes('Unexpected end of JSON input')
      ) {
        this.config = {};
        this.saveConfig();
      } else {
        throw error;
      }
    }
  }

  get<T>(path?: string): T {
    if (!path) {
      return this.config as unknown as T;
    }
    return _.get(this.config, path) as T;
  }

  set(path: string, value: any) {
    _.set(this.config, path, value);
>>>>>>> e5791465
    this.saveConfig();
  }

  private saveConfig() {
    const configDir = path.dirname(this.configPath);
    if (!fs.existsSync(configDir)) {
      fs.mkdirSync(configDir, { recursive: true });
    }
    fs.writeFileSync(
      this.configPath,
<<<<<<< HEAD
      JSON.stringify(ConfigLoader.config, null, 2),
=======
      JSON.stringify(this.config, null, 2),
>>>>>>> e5791465
      'utf-8',
    );
  }

<<<<<<< HEAD
  addConfig(config: ModelConfig | EmbeddingConfig) {
    if (!ConfigLoader.config[this.type]) {
      ConfigLoader.config[this.type] = [];
    }
    this.logger.log(ConfigLoader.config);
    const index = ConfigLoader.config[this.type].findIndex(
      (chat) => chat.model === config.model,
    );
    if (index !== -1) {
      ConfigLoader.config[this.type].splice(index, 1);
    }

    if (config.default) {
      ConfigLoader.config.models.forEach((chat) => {
=======
  getAllChatConfigs(): ChatConfig[] {
    return this.config.chats || [];
  }

  getChatConfig(modelName?: string): ChatConfig | null {
    if (!this.config.chats || !Array.isArray(this.config.chats)) {
      return null;
    }

    const chats = this.config.chats;

    if (modelName) {
      const foundChat = chats.find((chat) => chat.model === modelName);
      if (foundChat) {
        return foundChat;
      }
    }

    return (
      chats.find((chat) => chat.default) || (chats.length > 0 ? chats[0] : null)
    );
  }

  addChatConfig(config: ChatConfig) {
    if (!this.config.chats) {
      this.config.chats = [];
    }

    const index = this.config.chats.findIndex(
      (chat) => chat.model === config.model,
    );
    if (index !== -1) {
      this.config.chats.splice(index, 1);
    }

    if (config.default) {
      this.config.chats.forEach((chat) => {
>>>>>>> e5791465
        chat.default = false;
      });
    }

<<<<<<< HEAD
    ConfigLoader.config[this.type].push(config);
    this.saveConfig();
  }

  removeConfig(modelName: string): boolean {
    if (!ConfigLoader.config[this.type]) {
      return false;
    }

    const initialLength = ConfigLoader.config[this.type].length;
    ConfigLoader.config.models = ConfigLoader.config[this.type].filter(
      (chat) => chat.model !== modelName,
    );

    if (ConfigLoader.config[this.type].length !== initialLength) {
=======
    this.config.chats.push(config);
    this.saveConfig();
  }

  removeChatConfig(modelName: string): boolean {
    if (!this.config.chats) {
      return false;
    }

    const initialLength = this.config.chats.length;
    this.config.chats = this.config.chats.filter(
      (chat) => chat.model !== modelName,
    );

    if (this.config.chats.length !== initialLength) {
>>>>>>> e5791465
      this.saveConfig();
      return true;
    }

    return false;
  }

<<<<<<< HEAD
  getAllConfigs(): EmbeddingConfig[] | ModelConfig[] | null {
    let res = ConfigLoader.config[this.type];
    return Array.isArray(res) ? res : null;
  }

  getConfig(name: string): EmbeddingConfig | ModelConfig | null{
    const res = ConfigLoader.config[this.type];
  
  if (!Array.isArray(res)) {
    return null;
  }

  const config = res.find((item: EmbeddingConfig | ModelConfig) => item.model === name);
  return config || null;
  }

  validateConfig() {
    if (!ConfigLoader.config) {
      ConfigLoader.config = {};
    }

    if (typeof ConfigLoader.config !== 'object') {
      throw new Error('Invalid configuration: Must be an object');
    }

    if (ConfigLoader.config.models) {
      if (!Array.isArray(ConfigLoader.config.models)) {
        throw new Error("Invalid configuration: 'chats' must be an array");
      }

      ConfigLoader.config.models.forEach((chat, index) => {
        if (!chat.model) {
          throw new Error(
            `Invalid chat configuration at index ${index}: 'model' is required`,
          );
        }
      });

      const defaultChats = ConfigLoader.config.models.filter((chat) => chat.default);
      if (defaultChats.length > 1) {
        throw new Error(
          'Invalid configuration: Multiple default chat configurations found',
        );
      }
    }

    if (ConfigLoader.config[ConfigType.EMBEDDINGS]) {
      this.logger.log(ConfigLoader.config[ConfigType.EMBEDDINGS])
      if (!Array.isArray(ConfigLoader.config[ConfigType.EMBEDDINGS])) {
        throw new Error("Invalid configuration: 'embeddings' must be an array");
      }

      ConfigLoader.config.models.forEach((emb, index) => {
        if (!emb.model) {
          throw new Error(
            `Invalid chat configuration at index ${index}: 'model' is required`,
          );
        }
      });

      const defaultChats = ConfigLoader.config[ConfigType.EMBEDDINGS].filter((chat) => chat.default);
      if (defaultChats.length > 1) {
        throw new Error(
          'Invalid configuration: Multiple default emb configurations found',
        );
      }
=======
  getEmbeddingConfig(): EmbeddingConfig | null {
    return this.config.embeddings || null;
  }

  validateConfig() {
    if (!this.config) {
      this.config = {};
    }

    if (typeof this.config !== 'object') {
      throw new Error('Invalid configuration: Must be an object');
>>>>>>> e5791465
    }

    if (this.config.chats) {
      if (!Array.isArray(this.config.chats)) {
        throw new Error("Invalid configuration: 'chats' must be an array");
      }

      this.config.chats.forEach((chat, index) => {
        if (!chat.model) {
          throw new Error(
            `Invalid chat configuration at index ${index}: 'model' is required`,
          );
        }
      });

      const defaultChats = this.config.chats.filter((chat) => chat.default);
      if (defaultChats.length > 1) {
        throw new Error(
          'Invalid configuration: Multiple default chat configurations found',
        );
      }
    }

    if (this.config.embeddings) {
      if (!this.config.embeddings.model) {
        throw new Error("Invalid embedding configuration: 'model' is required");
      }
    }
  }

  getConfig(): AppConfig {
    return this.config;
  }
}<|MERGE_RESOLUTION|>--- conflicted
+++ resolved
@@ -1,19 +1,9 @@
-// config-loader.ts
 import * as fs from 'fs';
 import * as path from 'path';
 import * as _ from 'lodash';
 import { getConfigPath } from './common-path';
-<<<<<<< HEAD
-import { ConfigType } from 'src/downloader/universal-utils';
-import { Logger } from '@nestjs/common';
-
 
 export interface ModelConfig {
-=======
-import { Logger } from '@nestjs/common';
-
-export interface ChatConfig {
->>>>>>> e5791465
   model: string;
   endpoint?: string;
   token?: string;
@@ -24,7 +14,6 @@
 export interface EmbeddingConfig {
   model: string;
   endpoint?: string;
-<<<<<<< HEAD
   default?: boolean;
   token?: string;
 }
@@ -38,20 +27,6 @@
   // Chat models configuration
   // You can configure multiple chat models
   "models": [
-=======
-  token?: string;
-}
-
-export interface AppConfig {
-  chats?: ChatConfig[];
-  embeddings?: EmbeddingConfig;
-}
-
-export const exampleConfigContent = `{
-  // Chat models configuration
-  // You can configure multiple chat models
-  "chats": [
->>>>>>> e5791465
     // Example of OpenAI GPT configuration
     {
       "model": "gpt-3.5-turbo",
@@ -63,17 +38,11 @@
     // Example of local model configuration
     {
       "model": "llama2",
-<<<<<<< HEAD
       "endpoint": "http://localhost:11434/v1"
-=======
-      "endpoint": "http://localhost:11434/v1",
-      "task": "chat"
->>>>>>> e5791465
     }
   ],
 
   // Embedding model configuration (optional)
-<<<<<<< HEAD
   "embeddings": [{
     "model": "text-embedding-ada-002",
     "endpoint": "https://api.openai.com/v1",
@@ -90,30 +59,31 @@
   private static config: AppConfig;
   private readonly configPath: string;
 
-  private constructor(type: ConfigType, configPath?: string) {
-    this.type = type;
+  private constructor(configPath?: string) {
     this.configPath = configPath || getConfigPath('config');
     this.loadConfig();
   }
 
-  public static getInstance(type: ConfigType, configPath?: string): ConfigLoader {
-    if (!ConfigLoader.instances.has(type)) {
-      ConfigLoader.instances.set(type, new ConfigLoader(type, configPath));
+  public static getInstance(configPath?: string): ConfigLoader {
+    if (!ConfigLoader.instance) {
+      ConfigLoader.instance = new ConfigLoader(configPath);
     }
     return ConfigLoader.instances.get(type)!;
   }
 
-  public static initConfigFile(configPath: string): void {
-    if (fs.existsSync(configPath)) {
-      throw new Error('Config file already exists');
-    }
-
-    const configDir = path.dirname(configPath);
-    if (!fs.existsSync(configDir)) {
-      fs.mkdirSync(configDir, { recursive: true });
-    }
-
-    fs.writeFileSync(configPath, exampleConfigContent, 'utf-8');
+  public initConfigFile(): void {
+    Logger.log('Creating example config file', 'ConfigLoader');
+
+    const config = getConfigPath();
+    if (fs.existsSync(config)) {
+      return;
+    }
+
+    if (!fs.existsSync(config)) {
+      //make file
+      fs.writeFileSync(config, exampleConfigContent, 'utf-8');
+    }
+    Logger.log('Creating example config file', 'ConfigLoader');
   }
 
   public reload(): void {
@@ -122,6 +92,10 @@
 
   private loadConfig() {
     try {
+      Logger.log(
+        `Loading configuration from ${this.configPath}`,
+        'ConfigLoader',
+      );
       const file = fs.readFileSync(this.configPath, 'utf-8');
       const jsonContent = file.replace(
         /\\"|"(?:\\"|[^"])*"|(\/\/.*|\/\*[\s\S]*?\*\/)/g,
@@ -153,87 +127,6 @@
 
   set(path: string, value: any) {
     _.set(ConfigLoader.config, path, value);
-=======
-  "embeddings": {
-    "model": "text-embedding-ada-002",
-    "endpoint": "https://api.openai.com/v1",
-    "token": "your-openai-token"     // Replace with your OpenAI token
-  }
-}`;
-
-export class ConfigLoader {
-  private static instance: ConfigLoader;
-  private config: AppConfig;
-  private readonly configPath: string;
-
-  private constructor() {
-    this.configPath = getConfigPath();
-    this.initConfigFile();
-    this.loadConfig();
-  }
-
-  public static getInstance(): ConfigLoader {
-    if (!ConfigLoader.instance) {
-      ConfigLoader.instance = new ConfigLoader();
-    }
-    return ConfigLoader.instance;
-  }
-
-  public initConfigFile(): void {
-    Logger.log('Creating example config file', 'ConfigLoader');
-
-    const config = getConfigPath();
-    if (fs.existsSync(config)) {
-      return;
-    }
-
-    if (!fs.existsSync(config)) {
-      //make file
-      fs.writeFileSync(config, exampleConfigContent, 'utf-8');
-    }
-    Logger.log('Creating example config file', 'ConfigLoader');
-  }
-
-  public reload(): void {
-    this.loadConfig();
-  }
-
-  private loadConfig() {
-    try {
-      Logger.log(
-        `Loading configuration from ${this.configPath}`,
-        'ConfigLoader',
-      );
-      const file = fs.readFileSync(this.configPath, 'utf-8');
-      const jsonContent = file.replace(
-        /\\"|"(?:\\"|[^"])*"|(\/\/.*|\/\*[\s\S]*?\*\/)/g,
-        (m, g) => (g ? '' : m),
-      );
-      this.config = JSON.parse(jsonContent);
-      this.validateConfig();
-    } catch (error) {
-      if (
-        error.code === 'ENOENT' ||
-        error.message.includes('Unexpected end of JSON input')
-      ) {
-        this.config = {};
-        this.saveConfig();
-      } else {
-        throw error;
-      }
-    }
-  }
-
-  get<T>(path?: string): T {
-    if (!path) {
-      return this.config as unknown as T;
-    }
-    return _.get(this.config, path) as T;
-  }
-
-  set(path: string, value: any) {
-    _.set(this.config, path, value);
->>>>>>> e5791465
     this.saveConfig();
   }
 
@@ -244,16 +137,11 @@
     }
     fs.writeFileSync(
       this.configPath,
-<<<<<<< HEAD
       JSON.stringify(ConfigLoader.config, null, 2),
-=======
-      JSON.stringify(this.config, null, 2),
->>>>>>> e5791465
       'utf-8',
     );
   }
 
-<<<<<<< HEAD
   addConfig(config: ModelConfig | EmbeddingConfig) {
     if (!ConfigLoader.config[this.type]) {
       ConfigLoader.config[this.type] = [];
@@ -268,50 +156,10 @@
 
     if (config.default) {
       ConfigLoader.config.models.forEach((chat) => {
-=======
-  getAllChatConfigs(): ChatConfig[] {
-    return this.config.chats || [];
-  }
-
-  getChatConfig(modelName?: string): ChatConfig | null {
-    if (!this.config.chats || !Array.isArray(this.config.chats)) {
-      return null;
-    }
-
-    const chats = this.config.chats;
-
-    if (modelName) {
-      const foundChat = chats.find((chat) => chat.model === modelName);
-      if (foundChat) {
-        return foundChat;
-      }
-    }
-
-    return (
-      chats.find((chat) => chat.default) || (chats.length > 0 ? chats[0] : null)
-    );
-  }
-
-  addChatConfig(config: ChatConfig) {
-    if (!this.config.chats) {
-      this.config.chats = [];
-    }
-
-    const index = this.config.chats.findIndex(
-      (chat) => chat.model === config.model,
-    );
-    if (index !== -1) {
-      this.config.chats.splice(index, 1);
-    }
-
-    if (config.default) {
-      this.config.chats.forEach((chat) => {
->>>>>>> e5791465
         chat.default = false;
       });
     }
 
-<<<<<<< HEAD
     ConfigLoader.config[this.type].push(config);
     this.saveConfig();
   }
@@ -327,23 +175,6 @@
     );
 
     if (ConfigLoader.config[this.type].length !== initialLength) {
-=======
-    this.config.chats.push(config);
-    this.saveConfig();
-  }
-
-  removeChatConfig(modelName: string): boolean {
-    if (!this.config.chats) {
-      return false;
-    }
-
-    const initialLength = this.config.chats.length;
-    this.config.chats = this.config.chats.filter(
-      (chat) => chat.model !== modelName,
-    );
-
-    if (this.config.chats.length !== initialLength) {
->>>>>>> e5791465
       this.saveConfig();
       return true;
     }
@@ -351,21 +182,9 @@
     return false;
   }
 
-<<<<<<< HEAD
   getAllConfigs(): EmbeddingConfig[] | ModelConfig[] | null {
     let res = ConfigLoader.config[this.type];
     return Array.isArray(res) ? res : null;
-  }
-
-  getConfig(name: string): EmbeddingConfig | ModelConfig | null{
-    const res = ConfigLoader.config[this.type];
-  
-  if (!Array.isArray(res)) {
-    return null;
-  }
-
-  const config = res.find((item: EmbeddingConfig | ModelConfig) => item.model === name);
-  return config || null;
   }
 
   validateConfig() {
@@ -418,46 +237,6 @@
           'Invalid configuration: Multiple default emb configurations found',
         );
       }
-=======
-  getEmbeddingConfig(): EmbeddingConfig | null {
-    return this.config.embeddings || null;
-  }
-
-  validateConfig() {
-    if (!this.config) {
-      this.config = {};
-    }
-
-    if (typeof this.config !== 'object') {
-      throw new Error('Invalid configuration: Must be an object');
->>>>>>> e5791465
-    }
-
-    if (this.config.chats) {
-      if (!Array.isArray(this.config.chats)) {
-        throw new Error("Invalid configuration: 'chats' must be an array");
-      }
-
-      this.config.chats.forEach((chat, index) => {
-        if (!chat.model) {
-          throw new Error(
-            `Invalid chat configuration at index ${index}: 'model' is required`,
-          );
-        }
-      });
-
-      const defaultChats = this.config.chats.filter((chat) => chat.default);
-      if (defaultChats.length > 1) {
-        throw new Error(
-          'Invalid configuration: Multiple default chat configurations found',
-        );
-      }
-    }
-
-    if (this.config.embeddings) {
-      if (!this.config.embeddings.model) {
-        throw new Error("Invalid embedding configuration: 'model' is required");
-      }
     }
   }
 
