import * as path from 'path';
import { existsSync, mkdirSync, promises } from 'fs-extra';
import { cwd } from 'process';
<<<<<<< HEAD

// Constants for base directories
const APP_NAME = 'codefox';
// TODO: hack way to get the root directory of the workspace
const WORKSPACE_ROOT = path.resolve(path.join(__dirname, '..', '..', '..'));
=======
// Constants for base directories
const APP_NAME = 'codefox';
// TODO: hack way to get the root directory of the workspace
const WORKSPACE_ROOT = path.resolve(cwd(), '../');
>>>>>>> b0dd484b
const ROOT_DIR = path.join(WORKSPACE_ROOT, `.${APP_NAME}`);

export const TEMPLATE_PATH = path.join(WORKSPACE_ROOT, 'backend/template');
export const PROJECT_EVENT_PATH = path.join(ROOT_DIR, 'project-events');

export const getTemplatePath = (templateName: string): string =>
  path.join(TEMPLATE_PATH, templateName);
// Utility function to ensure a directory exists
const ensureDir = (dirPath: string): string => {
  if (!existsSync(dirPath)) {
    mkdirSync(dirPath, { recursive: true });
  }
  return dirPath;
};

// ----------- We need path traverse Protection after we decide how we read and store the file !!!!!!!!!!!!! ------------
// -------------------------------------------------------------------------------------------------------------

// Root Directory Accessor
export const getRootDir = (): string => ensureDir(ROOT_DIR);

// Configuration Paths
export const getConfigDir = (): string =>
  ensureDir(path.join(getRootDir(), 'config'));
export const getConfigPath = (configName: string): string =>
  path.join(getConfigDir(), `${configName}.json`);

// Models Directory
export const getModelsDir = (): string =>
  ensureDir(path.join(getRootDir(), 'models'));
export const getModelPath = (modelName: string): string =>
  path.join(getModelsDir(), modelName);

// Project-Specific Paths
export const getProjectsDir = (): string =>
  ensureDir(path.join(getRootDir(), 'projects'));
export const getProjectPath = (projectId: string): string =>
  ensureDir(path.join(getProjectsDir(), projectId));
export const getProjectSourceDir = (projectId: string): string =>
  ensureDir(path.join(getProjectPath(projectId), 'src'));
export const getProjectGeneratedDir = (projectId: string): string =>
  ensureDir(path.join(getProjectPath(projectId), 'generated'));
export const getProjectTestsDir = (projectId: string): string =>
  ensureDir(path.join(getProjectPath(projectId), 'tests'));

// Database Paths
export const getDatabaseDir = (): string =>
  ensureDir(path.join(getRootDir(), 'data'));
export const getDatabasePath = (): string =>
  path.join(getDatabaseDir(), 'codefox.db');

// Vector Database (INDEX) Path
export const getIndexDir = (): string =>
  ensureDir(path.join(getRootDir(), 'INDEX'));
export const getIndexFilePath = (indexFileName: string): string =>
  path.join(getIndexDir(), indexFileName);

// Temporary files
export const getTempDir = (): string => {
  const tempDir = path.join(ROOT_DIR, 'temp');
  if (!existsSync(tempDir)) {
    mkdirSync(tempDir, { recursive: true });
  }
  return tempDir;
};

// Utility Functions
export const exists = (filePath: string): boolean => existsSync(filePath);

export const cleanTempDir = async (): Promise<void> => {
  const tempDir = getTempDir();
  const files = await promises.readdir(tempDir);
  await Promise.all(
    files.map((file) => promises.unlink(path.join(tempDir, file))),
  );
};

// Access Project Structure
export const getProjectStructure = (
  projectId: string,
): {
  root: string;
  src: string;
  generated: string;
  tests: string;
} => ({
  root: getProjectPath(projectId),
  src: getProjectSourceDir(projectId),
  generated: getProjectGeneratedDir(projectId),
  tests: getProjectTestsDir(projectId),
});<|MERGE_RESOLUTION|>--- conflicted
+++ resolved
@@ -1,18 +1,12 @@
 import * as path from 'path';
 import { existsSync, mkdirSync, promises } from 'fs-extra';
 import { cwd } from 'process';
-<<<<<<< HEAD
 
 // Constants for base directories
 const APP_NAME = 'codefox';
 // TODO: hack way to get the root directory of the workspace
 const WORKSPACE_ROOT = path.resolve(path.join(__dirname, '..', '..', '..'));
-=======
-// Constants for base directories
-const APP_NAME = 'codefox';
-// TODO: hack way to get the root directory of the workspace
-const WORKSPACE_ROOT = path.resolve(cwd(), '../');
->>>>>>> b0dd484b
+
 const ROOT_DIR = path.join(WORKSPACE_ROOT, `.${APP_NAME}`);
 
 export const TEMPLATE_PATH = path.join(WORKSPACE_ROOT, 'backend/template');
