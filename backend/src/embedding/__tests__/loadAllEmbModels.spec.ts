import { localEmbProvider } from '../local-embedding-provider';
import { EmbeddingModel } from 'fastembed';
import { openAIEmbProvider } from '../../../../llm-server/src/embedding/openai-embedding-provider';
const originalIsArray = Array.isArray;

Array.isArray = jest.fn((type: any): type is any[] => {
  if (
    type &&
    type.constructor &&
    (type.constructor.name === 'Float32Array' ||
      type.constructor.name === 'BigInt64Array')
  ) {
    return true;
  }
  return originalIsArray(type);
}) as unknown as (arg: any) => arg is any[];

describe('testing embedding provider', () => {
  it('should load real models specified in config', async () => {
    const documents = [
      'passage: Hello, World!',
      'query: Hello, World!',
      'passage: This is an example passage.',
      // You can leave out the prefix but it's recommended
      'fastembed-js is licensed under MIT',
    ];

    await localEmbProvider.generateEmbResponse(
      EmbeddingModel.BGEBaseENV15,
      documents,
    );
  }, 6000000);

<<<<<<< HEAD
  
=======
  it('should load openai models specified in config', async () => {
    await openAIEmbProvider.generateEmbResponse(
      'text-embedding-3-small',
      'Your text string goes here',
    );
  }, 6000000);
>>>>>>> 2c2027d9
});

afterAll(() => {
  Array.isArray = originalIsArray;
});<|MERGE_RESOLUTION|>--- conflicted
+++ resolved
@@ -31,16 +31,7 @@
     );
   }, 6000000);
 
-<<<<<<< HEAD
   
-=======
-  it('should load openai models specified in config', async () => {
-    await openAIEmbProvider.generateEmbResponse(
-      'text-embedding-3-small',
-      'Your text string goes here',
-    );
-  }, 6000000);
->>>>>>> 2c2027d9
 });
 
 afterAll(() => {
