--- conflicted
+++ resolved
@@ -34,22 +34,12 @@
 
   it('should load real openai embedding models', async () => {
     openAiProvider = OpenAIEmbProvider.getInstance();
-<<<<<<< HEAD
-    let res = await openAiProvider.generateEmbResponse(
-     'text-embedding-3-small','test document'
-    );
-    console.log(res);
-  }, 6000000);
-
-  
-=======
     const res = await openAiProvider.generateEmbResponse(
       'text-embedding-3-small',
       'test document',
     );
     console.log(res);
   }, 6000000);
->>>>>>> f20ec642
 });
 
 afterAll(() => {
