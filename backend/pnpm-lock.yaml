--- conflicted
+++ resolved
@@ -47,15 +47,9 @@
       '@types/bcrypt':
         specifier: ^5.0.2
         version: 5.0.2
-<<<<<<< HEAD
-      axios:
-        specifier: ^1.7.7
-        version: 1.7.7
-=======
       '@types/fs-extra':
         specifier: ^11.0.4
         version: 11.0.4
->>>>>>> 326e8841
       bcrypt:
         specifier: ^5.1.1
         version: 5.1.1(encoding@0.1.13)
@@ -1407,11 +1401,7 @@
     resolution: {integrity: sha512-Oei9OH4tRh0YqU3GxhX79dM/mwVgvbZJaSNaRk+bshkj0S5cfHcgYakreBjrHwatXKbz+IoIdYLxrKim2MjW0Q==}
 
   axios@1.7.7:
-<<<<<<< HEAD
-    resolution: {integrity: sha512-S4kL7XrjgBmvdGut0sN3yJxqYzrDOnivkBiN0OFs6hLiUam3UPvswUo0kqGyhqUZGEOytHyumEdXsAkgCOUf3Q==, tarball: https://registry.npmmirror.com/axios/-/axios-1.7.7.tgz}
-=======
     resolution: {integrity: sha512-S4kL7XrjgBmvdGut0sN3yJxqYzrDOnivkBiN0OFs6hLiUam3UPvswUo0kqGyhqUZGEOytHyumEdXsAkgCOUf3Q==}
->>>>>>> 326e8841
 
   babel-jest@29.7.0:
     resolution: {integrity: sha512-BrvGY3xZSwEcCzKvKsCi2GgHqDqsYkOP4/by5xCgIwGXQxIEh+8ew3gmrE1y7XRR6LHZIj6yLYnUi/mm2KXKBg==}
@@ -2093,11 +2083,7 @@
     resolution: {integrity: sha512-X8cqMLLie7KsNUDSdzeN8FYK9rEt4Dt67OsG/DNGnYTSDBG4uFAJFBnUeiV+zCVAvwFy56IjM9sH51jVaEhNxw==}
 
   follow-redirects@1.15.9:
-<<<<<<< HEAD
-    resolution: {integrity: sha512-gew4GsXizNgdoRyqmyfMHyAmXsZDk6mHkSxZFCzW9gwlbtOW44CDtYavM+y+72qD/Vq2l550kMF52DT8fOLJqQ==, tarball: https://registry.npmmirror.com/follow-redirects/-/follow-redirects-1.15.9.tgz}
-=======
     resolution: {integrity: sha512-gew4GsXizNgdoRyqmyfMHyAmXsZDk6mHkSxZFCzW9gwlbtOW44CDtYavM+y+72qD/Vq2l550kMF52DT8fOLJqQ==}
->>>>>>> 326e8841
     engines: {node: '>=4.0'}
     peerDependencies:
       debug: '*'
@@ -3195,11 +3181,7 @@
     engines: {node: '>= 0.10'}
 
   proxy-from-env@1.1.0:
-<<<<<<< HEAD
-    resolution: {integrity: sha512-D+zkORCbA9f1tdWRK0RaCR3GPv50cMxcrz4X8k5LTSUD1Dkw47mKJEZQNunItRTkWwgtaUSo1RVFRIG9ZXiFYg==, tarball: https://registry.npmmirror.com/proxy-from-env/-/proxy-from-env-1.1.0.tgz}
-=======
     resolution: {integrity: sha512-D+zkORCbA9f1tdWRK0RaCR3GPv50cMxcrz4X8k5LTSUD1Dkw47mKJEZQNunItRTkWwgtaUSo1RVFRIG9ZXiFYg==}
->>>>>>> 326e8841
 
   pump@3.0.2:
     resolution: {integrity: sha512-tUPXtzlGM8FE3P0ZL6DVs/3P58k9nk8/jZeQCurTJylQA8qFYzHFfhBJkuqyE0FifOsQ0uKWekiZ5g8wtr28cw==}
